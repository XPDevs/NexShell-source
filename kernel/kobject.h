--- conflicted
+++ resolved
@@ -38,11 +38,7 @@
 int kobject_write(struct kobject *kobject, void *buffer, int size);
 int kobject_close(struct kobject *kobject);
 int kobject_set_blocking(struct kobject *kobject, int b);
-<<<<<<< HEAD
-int kobject_get_dimensions(struct kobject *kobject, int * dimensions, int n);
-=======
 int kobject_get_dimensions(struct kobject *kobject, int *dimensions, int n);
->>>>>>> 4a0347b1
 int kobject_get_type(struct kobject *kobject);
 int kobject_set_intent(struct kobject *kobject, char *new_intent);
 int kobject_get_intent(struct kobject *kobject, char *buffer, int buffer_size);
