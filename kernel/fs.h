#ifndef FS_H
#define FS_H

#define FS_FILE_READ (1 << 0)
#define FS_FILE_WRITE (1 << 1)

#include "kernel/types.h"
#include "device.h"

struct fs;
struct fs_volume;
struct fs_dirent;
struct fs_file;

/*
fs_resolve is the most common interface to the filesystem code.
Given a path, it interprets it in the context of the current
process and returns a dirent.
*/

struct fs_dirent *fs_resolve(const char *path);

/*
fs_lookup returns the filesystem driver corresponding to
the given name, such as "cdromfs" or "diskfs"
*/

struct fs *fs_lookup(const char *name);

/*
A volume is an instance of a filesystem stored on a block device.
To begin using a filesystem, open the volume and retrieve the
root directory entry with fs_volume_root.
*/

int fs_volume_format(struct fs *f, struct device *d);
struct fs_volume *fs_volume_open(struct fs *f, struct device *d );
struct fs_volume *fs_volume_addref(struct fs_volume *v);
struct fs_dirent *fs_volume_root(struct fs_volume *vOB);
int fs_volume_close(struct fs_volume *v);

/*
A fs_dirent represents one directory entry (file, dir, symlink, etc)
in the filesystem tree.  It contains the basic information about
the object (size, type, etc) but not the actual contents.
*/

struct fs_dirent *fs_dirent_namei(struct fs_dirent *d, const char *path);
struct fs_dirent *fs_dirent_mkdir(struct fs_dirent *d, const char *name);
struct fs_dirent *fs_dirent_mkfile(struct fs_dirent *d, const char *name);
struct fs_dirent *fs_dirent_addref(struct fs_dirent *d);
int fs_dirent_readdir(struct fs_dirent *d, char *buffer, int buffer_length);
int fs_dirent_remove(struct fs_dirent *d, const char *name);
int fs_dirent_size(struct fs_dirent *d );
int fs_dirent_isdir(struct fs_dirent *d);
int fs_dirent_close(struct fs_dirent *d);

<<<<<<< HEAD
/*
An fs_file represents an actual file that can be read and possible
written.  To access a file, navigate to the appropriate dirent,
and then call fs_file_open on the dirent.
*/

struct fs_file *fs_file_open(struct fs_dirent *d, uint8_t mode);
struct fs_file *fs_file_addref(struct fs_file *f);
int fs_file_read(struct fs_file *f, char *buffer, uint32_t length, uint32_t offset);
int fs_file_write(struct fs_file *f, const char *buffer, uint32_t length, uint32_t offset);
int fs_file_size(struct fs_file *f );
int fs_file_close(struct fs_file *f);

/*
Register a new filesystem type, typically at system startup.
*/

void fs_register(struct fs *f);
=======
int fs_dirent_copy(struct fs_dirent* src, struct fs_dirent* dst);

struct fs_ops {
	struct fs_dirent *(*root) (struct fs_volume * d);
	struct fs_volume *(*mount) (struct device *d);
	int (*umount) (struct fs_volume * d);
	int (*mkfs) (struct device *d);
	int (*close) (struct fs_dirent * d);
	int (*mkdir) (struct fs_dirent * d, const char *name);
	int (*mkfile) (struct fs_dirent * d, const char *name);

	struct fs_dirent *(*lookup) (struct fs_dirent * d, const char *name);
	int (*readdir) (struct fs_dirent * d, char *buffer, int buffer_length);
	int (*rmdir) (struct fs_dirent * d, const char *name);
	int (*link) (struct fs_dirent * d, const char *oldpath, const char *newpath);
	int (*unlink) (struct fs_dirent * d, const char *name);
	int (*read_block) (struct fs_dirent * d, char *buffer, uint32_t blocknum);
	int (*write_block) (struct fs_dirent * d, const char *buffer, uint32_t blocknum);
	int (*resize) (struct fs_dirent * d, uint32_t blocks);
	int (*compare) (struct fs_dirent * d1, struct fs_dirent * d2, int *result);
};
>>>>>>> bcc2a760

#endif<|MERGE_RESOLUTION|>--- conflicted
+++ resolved
@@ -54,8 +54,8 @@
 int fs_dirent_size(struct fs_dirent *d );
 int fs_dirent_isdir(struct fs_dirent *d);
 int fs_dirent_close(struct fs_dirent *d);
+int fs_dirent_copy( struct fs_dirent *src, struct fs_dirent *dst );
 
-<<<<<<< HEAD
 /*
 An fs_file represents an actual file that can be read and possible
 written.  To access a file, navigate to the appropriate dirent,
@@ -74,28 +74,5 @@
 */
 
 void fs_register(struct fs *f);
-=======
-int fs_dirent_copy(struct fs_dirent* src, struct fs_dirent* dst);
-
-struct fs_ops {
-	struct fs_dirent *(*root) (struct fs_volume * d);
-	struct fs_volume *(*mount) (struct device *d);
-	int (*umount) (struct fs_volume * d);
-	int (*mkfs) (struct device *d);
-	int (*close) (struct fs_dirent * d);
-	int (*mkdir) (struct fs_dirent * d, const char *name);
-	int (*mkfile) (struct fs_dirent * d, const char *name);
-
-	struct fs_dirent *(*lookup) (struct fs_dirent * d, const char *name);
-	int (*readdir) (struct fs_dirent * d, char *buffer, int buffer_length);
-	int (*rmdir) (struct fs_dirent * d, const char *name);
-	int (*link) (struct fs_dirent * d, const char *oldpath, const char *newpath);
-	int (*unlink) (struct fs_dirent * d, const char *name);
-	int (*read_block) (struct fs_dirent * d, char *buffer, uint32_t blocknum);
-	int (*write_block) (struct fs_dirent * d, const char *buffer, uint32_t blocknum);
-	int (*resize) (struct fs_dirent * d, uint32_t blocks);
-	int (*compare) (struct fs_dirent * d1, struct fs_dirent * d2, int *result);
-};
->>>>>>> bcc2a760
 
 #endif