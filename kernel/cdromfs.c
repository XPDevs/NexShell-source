--- conflicted
+++ resolved
@@ -50,24 +50,12 @@
 static int cdrom_dirent_read_block(struct fs_dirent *d, char *buffer, uint32_t blocknum)
 {
 	struct cdrom_dirent *cdd = d->private_data;
-<<<<<<< HEAD
-	int nblocks = device_read(cdd->volume->device, buffer, 1, (int) cdd->sector + blocknum);
+	int nblocks = bcache_read(cdd->volume->device, buffer, 1, (int) cdd->sector + blocknum);
 	if(nblocks == 1) {
 		return ATAPI_BLOCKSIZE;
 	} else {
 		return -1;
 	}
-=======
-	int nsectors = cdd->length / ATAPI_BLOCKSIZE + ((cdd->length % ATAPI_BLOCKSIZE) ? 1 : 0);
-	char *data = kmalloc(nsectors * ATAPI_BLOCKSIZE);
-	if(!data)
-		return 0;
-
-	bcache_read(cdd->volume->device, data, nsectors, cdd->sector);
-	// XXX check result
-
-	return data;
->>>>>>> 60f8a5e4
 }
 
 static void fix_filename(char *name, int length)
