--- conflicted
+++ resolved
@@ -341,11 +341,7 @@
 	return total;
 }
 
-<<<<<<< HEAD
 int fs_file_size(struct fs_file *f)
-=======
-int fs_file_get_dimensions(struct fs_file *f, int * dims, int n)
->>>>>>> 60f8a5e4
 {
 	return f->size;
 }
@@ -355,15 +351,9 @@
 	return d->size;
 }
 
-<<<<<<< HEAD
 int fs_dirent_isdir( struct fs_dirent *d )
 {
 	return d->isdir;
-=======
-	dims[0] = f->size;
-
-	return 1;
->>>>>>> 60f8a5e4
 }
 
 int fs_dirent_copy(struct fs_dirent *src, struct fs_dirent *dst) {
