/*
Copyright (C) 2017 The University of Notre Dame
This software is distributed under the GNU General Public License.
See the file LICENSE for details.
*/

#include "kernel/types.h"
#include "ata.h"
#include "kmalloc.h"
#include "kevinfs.h"
#include "string.h"
#include "hash_set.h"
#include "fs.h"
#include "bcache.h"

#define RESERVED_BIT_TABLE_LEN 1031
#define CONTAINERS(total, container_size) \
	(total / container_size + (total % container_size == 0 ? 0 : 1))

/*
The hash set is used to store pointers to values,
but here it is being used to track keys with no values.
To distinguish between "no value" and "a value", we
store the opaque pointer HASH_MARKER
*/

#define HASH_MARKER ((void*)0xffffffff)

static uint32_t ceiling(double d)
{
	uint32_t i = (uint32_t) d;
	if(d == (double) i)
		return i;
	return i + 1;
}

struct kevinfs_volume {
	struct device *device;
	int root_inode_num;
	struct kevinfs_superblock *super;
};

struct kevinfs_dirent {
	struct kevinfs_volume *kv;
	struct kevinfs_inode *node;
};

static struct kevinfs_volume *kevinfs_superblock_as_kevinfs_volume(struct kevinfs_superblock *s, struct device *device);
static struct fs_volume *kevinfs_volume_as_volume(struct kevinfs_volume *kv);
static struct fs_dirent *kevinfs_dirent_as_dirent(struct kevinfs_dirent *kd);
static struct kevinfs_dirent *kevinfs_inode_as_kevinfs_dirent(struct kevinfs_volume *v, struct kevinfs_inode *node);
static struct kevinfs_volume *kevinfs_volume_create_empty(struct device *device);

#ifdef DEBUG

static void kevinfs_print_superblock(struct kevinfs_superblock *s)
{
	printf("fs: magic: %u, blocksize: %u, free_blocks: %u, inode_count: %u, inode_bitmap_start: %u, inode_start: %u, block_bitmap_start: %u, free_block_start: %u \n", s->magic, s->blocksize, s->num_free_blocks, s->num_inodes, s->inode_bitmap_start,
	       s->inode_start, s->block_bitmap_start, s->free_block_start);
}

static void kevinfs_print_inode(struct kevinfs_inode *n)
{
	uint32_t i;
	printf("fs: inode_number: %u, is_directory: %u, size: %u, direct_addresses_len: %u, link_count:%u\n", n->inode_number, n->is_directory, n->size, n->direct_addresses_len, n->link_count);
	for(i = 0; i < n->direct_addresses_len; i++)
		printf("fs: direct_addresses[%u]: %u\n", i, n->direct_addresses[i]);
}

static void kevinfs_print_dir_record(struct kevinfs_dir_record *d)
{
	printf("fs: filename: %s, inode_number: %u, offset: %d\n", d->filename, d->inode_number, d->offset_to_next);
}

static void kevinfs_print_dir_record_list(struct kevinfs_dir_record_list *l)
{
	uint32_t i;
	for(i = 0; i < l->list_len; i++) {
		kevinfs_print_dir_record(l->list + i);
	}
}

#endif

int kevinfs_ata_read_block(struct device *device, uint32_t index, void *buffer)
{
	return bcache_read(device, buffer, 1, index) ? FS_BLOCKSIZE : -1;
}

int kevinfs_ata_write_block(struct device *device, uint32_t index, const void *buffer)
{
	return bcache_write(device, buffer, 1, index) ? FS_BLOCKSIZE : -1;
}

struct kevinfs_superblock *kevinfs_ata_read_superblock(struct device *device)
{
	struct kevinfs_superblock *check = kmalloc(sizeof(struct kevinfs_superblock));
	uint8_t * buffer = kmalloc(FS_BLOCKSIZE);
	if(kevinfs_ata_read_block(device, 0, buffer) < 0)
		return 0;
	memcpy(check, buffer, sizeof(struct kevinfs_superblock));
	kfree(buffer);
	if(check->magic == FS_MAGIC)
		return check;
	kfree(check);
	return 0;
}

static int kevinfs_ata_write_superblock(struct device *device)
{
	uint8_t * wbuffer = kmalloc(FS_BLOCKSIZE);
	uint32_t num_blocks;
	int ata_blocksize;
	uint32_t superblock_num_blocks,  available_blocks, free_blocks,
		 total_inodes, total_inode_bitmap_bytes, total_block_bitmap_bytes, inode_sector_size,
		 inode_bit_sector_size, data_bit_sector_size;
<<<<<<< HEAD

	num_blocks = device_nblocks(device);
	ata_blocksize = device_block_size(device);
=======
	if (!ata_probe(device->unit, &num_blocks, &ata_blocksize, 0) || num_blocks == 0) {
		kfree(wbuffer);
		return -1;
	}
>>>>>>> 60f8a5e4

	char zeros[ata_blocksize];
	memset(zeros, 0, ata_blocksize);
	struct kevinfs_superblock super;
	superblock_num_blocks = CONTAINERS(sizeof(struct kevinfs_superblock), FS_BLOCKSIZE);
	available_blocks = num_blocks - superblock_num_blocks;
	free_blocks = (uint32_t) ((double) (available_blocks) / (1.0 + (double) (sizeof(struct kevinfs_inode) + .125) / (4.0 * FS_BLOCKSIZE) + .125 / (FS_BLOCKSIZE)
				  )
		);
	total_inodes = free_blocks / 8;
	total_inode_bitmap_bytes = CONTAINERS(total_inodes, 8);
	total_block_bitmap_bytes = CONTAINERS(free_blocks, 8);
	inode_sector_size = CONTAINERS((total_inodes * sizeof(struct kevinfs_inode)), FS_BLOCKSIZE);
	inode_bit_sector_size = CONTAINERS(total_inode_bitmap_bytes, FS_BLOCKSIZE);
	data_bit_sector_size = CONTAINERS(total_block_bitmap_bytes, FS_BLOCKSIZE);

	super.magic = FS_MAGIC;
	super.blocksize = FS_BLOCKSIZE;
	super.physical_blocksize = ata_blocksize;
	super.inode_bitmap_start = superblock_num_blocks;
	super.inode_start = super.inode_bitmap_start + inode_bit_sector_size;
	super.block_bitmap_start = super.inode_start + inode_sector_size;
	super.free_block_start = super.block_bitmap_start + data_bit_sector_size;
	super.num_inodes = total_inodes;
	super.num_free_blocks = free_blocks;

	memcpy(wbuffer, &super, sizeof(super));
	uint32_t counter = 0;
	printf("Writing inode bitmap...\n");
	for (uint32_t i = super.inode_bitmap_start; i < super.inode_start; i++) {
<<<<<<< HEAD
		if(!kevinfs_ata_write_block(device, i, zeros))
=======
		if(!bcache_write(device, zeros, 1, i)) {
			kfree(wbuffer);
>>>>>>> 60f8a5e4
			return -1;
		}
		counter++;
	}
	printf("%u blocks written\n", counter);
	counter = 0;
	printf("Writing free block bitmap...\n");
	for (uint32_t i = super.block_bitmap_start; i < super.free_block_start; i++) {
<<<<<<< HEAD
		if(!kevinfs_ata_write_block(device, i, zeros))
=======
		if(!bcache_write(device, zeros, 1, i)) {
			kfree(wbuffer);
>>>>>>> 60f8a5e4
			return -1;
		}
		counter++;
	}
	printf("writing superblock...\n");
	kevinfs_ata_write_block(device, 0, wbuffer);
	counter++;
	printf("%u blocks written\n", counter);
	kfree(wbuffer);
	return counter;
}

int kevinfs_ata_format(struct device *device)
{
	return kevinfs_ata_write_superblock(device);
}


static int kevinfs_ata_get_available_bit(struct device *device, uint32_t index, uint32_t * res)
{
	uint32_t bit_index;
	uint8_t * bit_buffer = kmalloc(FS_BLOCKSIZE);
	if(kevinfs_ata_read_block(device, index, bit_buffer) < 0) {
		kfree(bit_buffer);
		return -1;
	}

	for(bit_index = 0; bit_index < sizeof(bit_buffer); bit_index++) {
		if(bit_buffer[bit_index] != 255) {
			uint8_t bit = (1u << 7);
			uint32_t offset;
			for(offset = 0; offset < sizeof(uint8_t) * 8; offset += 1) {
				if(!(bit_buffer[bit_index] & bit)) {
					*res = index * FS_BLOCKSIZE + bit_index * sizeof(uint8_t) * 8 + offset;
					kfree(bit_buffer);
					return 0;
				}
				bit >>= 1;
			}
		}
	}
	kfree(bit_buffer);
	return -1;
}

int kevinfs_ata_set_bit(struct device *device, uint32_t index, uint32_t begin, uint32_t end)
{
	uint8_t * bit_buffer = kmalloc(FS_BLOCKSIZE);
	uint32_t bit_block_index = index / (8 * FS_BLOCKSIZE);
	uint32_t bit_block_offset = index % (8 * FS_BLOCKSIZE);
	uint8_t bit_mask = 1u << (7 - bit_block_offset % 8);

	if(kevinfs_ata_read_block(device, begin + bit_block_index, bit_buffer) < 0) {
		kfree(bit_buffer);
		return -1;
	}
	if((bit_mask & bit_buffer[bit_block_offset / 8]) > 0) {
		kfree(bit_buffer);
		return -1;
	}

	bit_buffer[bit_block_offset / 8] |= bit_mask;
	int res = kevinfs_ata_write_block(device, begin + bit_block_index, bit_buffer);
	kfree(bit_buffer);
	return res;
}

int kevinfs_ata_unset_bit(struct device *device, uint32_t index, uint32_t begin, uint32_t end)
{
	uint8_t * bit_buffer = kmalloc(FS_BLOCKSIZE);
	uint32_t bit_block_index = index / (8 * FS_BLOCKSIZE);
	uint32_t bit_block_offset = index % (8 * FS_BLOCKSIZE);
	uint8_t bit_mask = 1u << (7 - bit_block_offset % 8);

	if(kevinfs_ata_read_block(device, begin + bit_block_index, bit_buffer) < 0) {
		kfree(bit_buffer);
		return -1;
	}
	if((bit_mask & bit_buffer[bit_block_offset / 8]) == 0) {
		kfree(bit_buffer);
		return -1;
	}
	bit_buffer[bit_block_offset / 8] ^= bit_mask;
	int res = kevinfs_ata_write_block(device, begin + bit_block_index, bit_buffer);
	kfree(bit_buffer);
	return res;
}

int kevinfs_ata_check_bit(struct device *device, uint32_t index, uint32_t begin, uint32_t end, bool * res)
{
	uint8_t * bit_buffer = kmalloc(FS_BLOCKSIZE);
	uint32_t bit_block_index = index / (8 * FS_BLOCKSIZE);
	uint32_t bit_block_offset = index % (8 * FS_BLOCKSIZE);
	uint8_t bit_mask = 1u << (7 - bit_block_offset % 8);

	if(kevinfs_ata_read_block(device, begin + bit_block_index, bit_buffer) < 0) {
		return -1;
	}
	*res = (bit_mask & bit_buffer[bit_block_offset / 8]) != 0;
	kfree(bit_buffer);
	return 0;
}

int kevinfs_ata_ffs_range(struct device *device, uint32_t start, uint32_t end, uint32_t * res)
{
	uint32_t index;
	int result;

	for(index = start; index < end; index++) {
		result = kevinfs_ata_get_available_bit(device, index, res);
		if(result == 0) {
			*res -= start * FS_BLOCKSIZE;
			return 0;
		}
	}
	return -1;
}


static int kevinfs_lookup_available_block(struct kevinfs_volume *kv, uint32_t * index)
{
	struct kevinfs_superblock *super = kv->super;
	int res = kevinfs_ata_ffs_range(kv->device, super->block_bitmap_start, super->free_block_start, index);
	if(res < 0)
		return res;
	return kevinfs_ata_set_bit(kv->device, *index, super->block_bitmap_start, super->free_block_start);
}

static int kevinfs_lookup_available_inode(struct kevinfs_volume *kv, uint32_t * index)
{
	struct kevinfs_superblock *super = kv->super;
	int res = kevinfs_ata_ffs_range(kv->device, super->inode_bitmap_start, super->inode_start, index);
	if(res < 0)
		return res;
	*index += 1;
	return kevinfs_ata_set_bit(kv->device, *index - 1, super->inode_bitmap_start, super->inode_start);
}

static int kevinfs_delete_dirent(struct kevinfs_dirent *kd)
{
	struct kevinfs_inode *node = kd->node;
	struct kevinfs_volume *kv = kd->kv;
	struct kevinfs_superblock *super = kv->super;
	uint32_t index = node->inode_number - 1;

	if(kevinfs_ata_unset_bit(kv->device, index, super->inode_bitmap_start, super->inode_start) < 0)
		return -1;

	return 0;
}

static int kevinfs_delete_data(struct kevinfs_volume *kv, uint32_t index)
{
	struct kevinfs_superblock *super = kv->super;
	if(kevinfs_ata_unset_bit(kv->device, index, super->block_bitmap_start, super->free_block_start) < 0) {
		return -1;
	}
	return 0;
}

static struct kevinfs_inode *kevinfs_create_new_inode(struct kevinfs_volume *kv, bool is_directory)
{
	struct kevinfs_inode *node;
	uint32_t inode_number;

	if(kevinfs_lookup_available_inode(kv, &inode_number) < 0)
		return 0;

	node = kmalloc(sizeof(struct kevinfs_inode));
	if(!node)
		return 0;

	memset(node, 0, sizeof(struct kevinfs_inode));
	node->inode_number = inode_number;
	node->is_directory = is_directory;
	node->link_count = is_directory ? 1 : 0;

	return node;
}

static struct kevinfs_inode *kevinfs_lookup_inode(struct kevinfs_volume *kv, uint32_t inode_number)
{
	struct kevinfs_superblock *super = kv->super;
	struct kevinfs_inode *node = 0;
	uint32_t index = inode_number - 1;
	uint32_t inodes_per_block = FS_BLOCKSIZE / sizeof(struct kevinfs_inode);
	uint32_t block = index / inodes_per_block;
	uint32_t offset = index % inodes_per_block;
	bool is_active;
	// struct kevinfs_inode current_nodes[inodes_per_block + 1]; // THIS IS BAD

	if(kevinfs_ata_check_bit(kv->device, index, super->inode_bitmap_start, super->inode_start, &is_active) < 0)
		return 0;
	if(is_active == 0)
		return 0;

	struct kevinfs_inode *current_nodes = kmalloc((inodes_per_block + 1)*sizeof(struct kevinfs_inode));
	node = kmalloc(sizeof(struct kevinfs_inode));
	if(node) {
		if(kevinfs_ata_read_block(kv->device, super->inode_start + block, current_nodes) < 0) {
			kfree(node);
			node = 0;
		} else {
			memcpy(node, current_nodes + offset, sizeof(struct kevinfs_inode));
		}
	}

	kfree(current_nodes);
	return node;
}

static int kevinfs_save_dirent(struct kevinfs_dirent *kd)
{
	struct kevinfs_inode *node = kd->node;
	struct kevinfs_volume *kv = kd->kv;
	struct kevinfs_superblock *super = kv->super;
	uint32_t index = node->inode_number - 1;
	uint32_t inodes_per_block = FS_BLOCKSIZE / sizeof(struct kevinfs_inode);
	uint32_t block = index / inodes_per_block;
	uint32_t offset = (index % inodes_per_block);
	struct kevinfs_inode current_nodes[inodes_per_block + 1];
	bool is_valid;

	if(kevinfs_ata_check_bit(kv->device, index, super->inode_bitmap_start, super->inode_start, &is_valid) < 0 || !is_valid) {
		return -1;
	}
	if(kevinfs_ata_read_block(kv->device, super->inode_start + block, current_nodes) < 0) {
		return -1;
	}
	memcpy(current_nodes + offset, node, sizeof(struct kevinfs_inode));
	if(kevinfs_ata_write_block(kv->device, super->inode_start + block, current_nodes) < 0) {
		return -1;
	}
	return 0;
}

static int kevinfs_read_data_block(struct kevinfs_volume *kv, uint32_t index, uint8_t * buffer)
{
	bool is_active;
	struct kevinfs_superblock *super = kv->super;
	if(kevinfs_ata_check_bit(kv->device, index, super->block_bitmap_start, super->free_block_start, &is_active) < 0) {
		return -1;
	}
	if(is_active == 0) {
		return -1;
	}
	return kevinfs_ata_read_block(kv->device, super->free_block_start + index, buffer);
}

static int kevinfs_read_block(struct fs_dirent *d, char *buffer, uint32_t address_no)
{
	struct kevinfs_dirent *kd = d->private_data;
	struct kevinfs_volume *kv = kd->kv;
	struct kevinfs_inode *node = kd->node;
	uint32_t address = 0;
	if (address_no >= FS_DIRECT_MAXBLOCKS) {
		address_no -= FS_DIRECT_MAXBLOCKS;
		struct kevinfs_indirect_block indirect_struct = {{0}};
		if (kevinfs_read_data_block(kv, node->indirect_block_address, (uint8_t *) &indirect_struct) < 0) {
			return -1;
		}
		address = indirect_struct.indirect_addresses[address_no];
	} else {
		address = node->direct_addresses[address_no];
	}
	return kevinfs_read_data_block(kv, address, (uint8_t *) buffer);
}

static int kevinfs_write_data_block(struct kevinfs_dirent *kd, uint32_t address_no, const uint8_t * buffer)
{
	struct kevinfs_volume *kv = kd->kv;
	struct kevinfs_inode *node = kd->node;
	struct kevinfs_superblock *super = kv->super;
	uint32_t address = 0;
	if (address_no >= FS_DIRECT_MAXBLOCKS) {
		address_no -= FS_DIRECT_MAXBLOCKS;
		struct kevinfs_indirect_block indirect_struct ={{0}};
		if (kevinfs_read_data_block(kv, node->indirect_block_address, (uint8_t *) &indirect_struct) < 0) {
			return -1;
		}
		address = indirect_struct.indirect_addresses[address_no];
	} else {
		address = node->direct_addresses[address_no];
	}
	return kevinfs_ata_write_block(kv->device, super->free_block_start + address, buffer);
}

static int kevinfs_write_block(struct fs_dirent *d, const char *buffer, uint32_t address_no)
{
	struct kevinfs_dirent *kd = d->private_data;
	return kevinfs_write_data_block(kd, address_no, (uint8_t *) buffer);
}

static struct kevinfs_dir_record_list *kevinfs_dir_alloc(uint32_t list_len)
{
	struct kevinfs_dir_record_list *ret = kmalloc(sizeof(struct kevinfs_dir_record_list));
	if(ret) {
		ret->changed = hash_set_create(19);
		ret->list_len = list_len;
		ret->list = kmalloc(sizeof(struct kevinfs_dir_record) * list_len);
		if(!ret->list || !ret->changed) {
			if(ret->changed)
				hash_set_delete(ret->changed);
			if(ret->list)
				kfree(ret->list);
			kfree(ret);
			ret = 0;
		}
	}
	return ret;
}

static int kevinfs_delete_dirent_or_decrement_links(struct kevinfs_dirent *kd)
{
	uint32_t i;
	struct kevinfs_inode *node = kd->node;
	if(node->is_directory)
		node->link_count--;
	node->link_count--;
	if(node->link_count > 0)
		return kevinfs_save_dirent(kd);
	if(kevinfs_delete_dirent(kd))
		return -1;
	uint32_t num_blocks = node->size / FS_BLOCKSIZE + (node->size % FS_BLOCKSIZE ? 1:0);
	if (num_blocks > FS_DIRECT_MAXBLOCKS) {
		struct kevinfs_indirect_block indirect_struct = {{0}};
		if (kevinfs_read_data_block(kd->kv, node->indirect_block_address, (uint8_t *) &indirect_struct) < 0) {
			return 0;
		}
		for (i = 0; i < num_blocks - FS_DIRECT_MAXBLOCKS; i++) {
			if(kevinfs_delete_data(kd->kv, indirect_struct.indirect_addresses[i]) < 0)
				return -1;
		}
	}
	for(i = 0; i < MIN(num_blocks, FS_DIRECT_MAXBLOCKS); i++) {
		if(kevinfs_delete_data(kd->kv, node->direct_addresses[i]) < 0)
			return -1;
	}
	return 0;
}

static void kevinfs_dir_dealloc(struct kevinfs_dir_record_list *dir_list)
{
	kfree(dir_list->list);
	hash_set_delete(dir_list->changed);
	kfree(dir_list);
}

static struct kevinfs_dir_record_list *kevinfs_readdir(struct kevinfs_dirent *kd)
{
	struct kevinfs_inode *node = kd->node;
	struct kevinfs_volume *kv = kd->kv;
	uint32_t num_blocks = node->size / FS_BLOCKSIZE + (node->size % FS_BLOCKSIZE ? 1:0);
	uint8_t * buffer = kmalloc(num_blocks*FS_BLOCKSIZE);
	if (buffer == 0) return 0;
	uint32_t num_files = node->size / sizeof(struct kevinfs_dir_record);
	struct kevinfs_dir_record_list *res = kevinfs_dir_alloc(num_files);
	struct kevinfs_dir_record *files = res->list;

	if(!res) {
		kfree(buffer);
		return 0;
	}

	uint32_t i;
	for(i = 0; i < MIN(num_blocks, FS_DIRECT_MAXBLOCKS); i++) {
		if(kevinfs_read_data_block(kv, node->direct_addresses[i], buffer + i * FS_BLOCKSIZE) < 0) {
			kevinfs_dir_dealloc(res);
			kfree(buffer);
			return 0;
		}
	}
	if (num_blocks > FS_DIRECT_MAXBLOCKS) {
		struct kevinfs_indirect_block indirect;
		if(kevinfs_read_data_block(kv, node->indirect_block_address, (uint8_t *)&indirect) < 0) {
			kevinfs_dir_dealloc(res);
			kfree(buffer);
			return 0;
		}
		for(i = 0; i < num_blocks - FS_DIRECT_MAXBLOCKS; i++) {
			if(kevinfs_read_data_block(kv, indirect.indirect_addresses[i], buffer + (i + FS_DIRECT_MAXBLOCKS) * FS_BLOCKSIZE) < 0) {
				kevinfs_dir_dealloc(res);
				kfree(buffer);
				return 0;
			}
		}
	}

	for(i = 0; i < num_files; i++) {
		memcpy(&files[i], buffer + sizeof(struct kevinfs_dir_record) * i, sizeof(struct kevinfs_dir_record));
	}
	kfree(buffer);
	return res;
}

static int kevinfs_read_dir(struct fs_dirent *d, char *buffer, int buffer_len)
{
	struct kevinfs_dirent *kd = d->private_data;
	struct kevinfs_dir_record_list *list = kevinfs_readdir(kd);
	int ret = kd && list ? 0 : -1;
	int total = 0;

	if(list) {
		struct kevinfs_dir_record *r = list->list;
		while(buffer_len > strlen(r->filename)) {
			int len = strlen(r->filename) + 1;
			strcpy(buffer, r->filename);
			buffer += len;
			buffer_len -= len;
			total += len;

			if(r->offset_to_next == 0)
				break;
			r += r->offset_to_next;
		}
		if(r->offset_to_next != 0)
			ret = -1;
		kevinfs_dir_dealloc(list);
		*buffer = 0;
	}
	return ret < 0 ? ret : total;
}

static int kevinfs_internal_dirent_resize(struct kevinfs_dirent *kd, uint32_t num_blocks)
{
	uint32_t i;
	struct kevinfs_volume *kv = kd->kv;
	struct kevinfs_inode *node = kd->node;
	uint32_t num_blocks_old = node->size/FS_BLOCKSIZE + (node->size%FS_BLOCKSIZE ? 1:0);
	uint32_t direct_addresses_len = MIN(num_blocks_old, FS_DIRECT_MAXBLOCKS);
	for(i = direct_addresses_len; i < MIN(num_blocks,FS_DIRECT_MAXBLOCKS); i++) {
		if(kevinfs_lookup_available_block(kv, &(node->direct_addresses[i])) < 0) {
			return -1;
		}
	}
	for(i = direct_addresses_len; i > num_blocks; i--) {
		if(kevinfs_delete_data(kv, node->direct_addresses[i - 1]) < 0) {
			return -1;
		}
		node->direct_addresses[i - 1] = 0;
	}

	if (num_blocks > FS_DIRECT_MAXBLOCKS) {
		num_blocks -= FS_DIRECT_MAXBLOCKS;
		if (num_blocks > FS_INDIRECT_MAXBLOCKS)
			return -1;
		struct kevinfs_indirect_block indirect_struct = {{0}};
		if (!node->indirect_block_address) {
			if(kevinfs_lookup_available_block(kv, &(node->indirect_block_address)) < 0) {
				return -1;
			}
		} else {
			if (kevinfs_read_data_block(kv, node->indirect_block_address, (uint8_t *) &indirect_struct) < 0) {
				return -1;
			}
		}
		uint32_t indirect_addresses_len = MAX(0, num_blocks_old - FS_DIRECT_MAXBLOCKS);
		for(i = indirect_addresses_len; i < MIN(num_blocks,FS_INDIRECT_MAXBLOCKS); i++) {
			if(kevinfs_lookup_available_block(kv, &(indirect_struct.indirect_addresses[i])) < 0) {
				return -1;
			}
		}
		for(i = indirect_addresses_len; i > num_blocks; i--) {
			if(kevinfs_delete_data(kv, indirect_struct.indirect_addresses[i - 1]) < 0) {
				return -1;
			}
			indirect_struct.indirect_addresses[i - 1] = 0;
		}
		if (kevinfs_ata_write_block(kv->device, kv->super->free_block_start + node->indirect_block_address, (uint8_t *) &indirect_struct)) {
			return -1;
		}
	}
	return 0;
}

static int kevinfs_dirent_resize(struct fs_dirent *d, uint32_t size)
{
	struct kevinfs_dirent *kd = d->private_data;
	uint32_t num_blocks = size / FS_BLOCKSIZE + 1;
	if(kevinfs_internal_dirent_resize(kd, num_blocks) < 0)
		return -1;
	kd->node->size = size;
	d->size = size;
	return kevinfs_save_dirent(kd);
}


static struct kevinfs_dir_record *kevinfs_lookup_dir_prev(const char *filename, struct kevinfs_dir_record_list *dir_list)
{
	struct kevinfs_dir_record *iter = dir_list->list, *prev = 0;
	if (!dir_list->list_len)
		return 0;
	while(strcmp(iter->filename, filename) < 0) {
		prev = iter;
		if(iter->offset_to_next == 0)
			break;
		iter += iter->offset_to_next;
	}
	return prev;
}

static struct kevinfs_dir_record *kevinfs_lookup_dir_exact(const char *filename, struct kevinfs_dir_record_list *dir_list)
{
	struct kevinfs_dir_record *iter = dir_list->list, *prev = 0;
	if (!dir_list->list_len)
		return 0;
	while(strcmp(iter->filename, filename) <= 0) {
		prev = iter;
		if(iter->offset_to_next == 0)
			break;
		iter += iter->offset_to_next;
	}
	return (strcmp(prev->filename, filename) == 0) ? prev : 0;
}

static int kevinfs_dir_record_insert_after(struct kevinfs_dir_record_list *dir_list, struct kevinfs_dir_record *prev, struct kevinfs_dir_record *new)
{
	struct kevinfs_dir_record *list = dir_list->list;
	struct kevinfs_dir_record *new_list;
	struct kevinfs_dir_record *new_pos, *new_prev;

	new_list = kmalloc((dir_list->list_len + 1) * sizeof(struct kevinfs_dir_record));
	memcpy(new_list, list, dir_list->list_len * sizeof(struct kevinfs_dir_record));
	new_pos = new_list + dir_list->list_len;
	new_prev = new_list + (prev - list);

	if(prev) {
		memcpy(new_pos, new, sizeof(struct kevinfs_dir_record));
		if(prev->offset_to_next != 0)
			new_pos->offset_to_next = new_prev + new_prev->offset_to_next - new_pos;
		else
			new_pos->offset_to_next = 0;

		new_prev->offset_to_next = new_pos - new_prev;
		hash_set_add(dir_list->changed, (new_prev - new_list) * sizeof(struct kevinfs_dir_record) / FS_BLOCKSIZE, HASH_MARKER);
		hash_set_add(dir_list->changed, ((new_prev - new_list + 1) * sizeof(struct kevinfs_dir_record) - 1) / FS_BLOCKSIZE, HASH_MARKER);
	} else {
		memcpy(new_pos, new_list, sizeof(struct kevinfs_dir_record));
		new_pos->offset_to_next = new_pos - new_list;
		memcpy(new_list, new, sizeof(struct kevinfs_dir_record));
		new_list->offset_to_next = new_list - new_pos;

		hash_set_add(dir_list->changed, 0, HASH_MARKER);
		hash_set_add(dir_list->changed, (sizeof(struct kevinfs_dir_record) - 1) / FS_BLOCKSIZE, HASH_MARKER);
	}
	hash_set_add(dir_list->changed, (new_pos - new_list) * sizeof(struct kevinfs_dir_record) / FS_BLOCKSIZE, HASH_MARKER);
	hash_set_add(dir_list->changed, ((new_pos - new_list + 1) * sizeof(struct kevinfs_dir_record) - 1) / FS_BLOCKSIZE, HASH_MARKER);

	kfree(list);
	dir_list->list = new_list;
	dir_list->list_len++;
	return 0;
}

static int kevinfs_dir_record_rm_after(struct kevinfs_dir_record_list *dir_list, struct kevinfs_dir_record *prev)
{
	struct kevinfs_dir_record *to_rm, *next, *last, *last_prev, *list_head;
	bool is_removing_end;

	list_head = dir_list->list;
	last = dir_list->list + dir_list->list_len - 1;
	to_rm = prev + prev->offset_to_next;
	next = to_rm + to_rm->offset_to_next;
	last_prev = kevinfs_lookup_dir_prev(last->filename, dir_list);
	is_removing_end = to_rm->offset_to_next == 0;

	if(last != to_rm) {
		memcpy(to_rm, last, sizeof(struct kevinfs_dir_record));

		if(last == next)
			next = to_rm;
		if(last == prev)
			prev = to_rm;

		if(to_rm != last_prev)
			last_prev->offset_to_next = last_prev->offset_to_next - (last - to_rm);
		if(to_rm->offset_to_next != 0)
			to_rm->offset_to_next = to_rm->offset_to_next + (last - to_rm);

		hash_set_add(dir_list->changed, (to_rm - list_head) * sizeof(struct kevinfs_dir_record) / FS_BLOCKSIZE, HASH_MARKER);
		hash_set_add(dir_list->changed, ((to_rm - list_head + 1) * sizeof(struct kevinfs_dir_record) - 1) / FS_BLOCKSIZE, HASH_MARKER);

		hash_set_add(dir_list->changed, (last_prev - list_head) * sizeof(struct kevinfs_dir_record) / FS_BLOCKSIZE, HASH_MARKER);
		hash_set_add(dir_list->changed, ((last_prev - list_head + 1) * sizeof(struct kevinfs_dir_record) - 1) / FS_BLOCKSIZE, HASH_MARKER);

	}

	if(is_removing_end)
		prev->offset_to_next = 0;
	else
		prev->offset_to_next = next - prev;

	memset(last, 0, sizeof(struct kevinfs_dir_record));

	hash_set_add(dir_list->changed, (last - list_head) * sizeof(struct kevinfs_dir_record) / FS_BLOCKSIZE, HASH_MARKER);
	hash_set_add(dir_list->changed, ((last - list_head + 1) * sizeof(struct kevinfs_dir_record) - 1) / FS_BLOCKSIZE, HASH_MARKER);

	hash_set_add(dir_list->changed, (prev - list_head) * sizeof(struct kevinfs_dir_record) / FS_BLOCKSIZE, HASH_MARKER);
	hash_set_add(dir_list->changed, ((prev - list_head + 1) * sizeof(struct kevinfs_dir_record) - 1) / FS_BLOCKSIZE, HASH_MARKER);

	dir_list->list_len--;
	return 0;
}

static int kevinfs_dir_add(struct kevinfs_dir_record_list *current_files, struct kevinfs_dir_record *new_file, struct kevinfs_inode *parent)
{
	uint32_t len = current_files->list_len;
	struct kevinfs_dir_record *lookup, *next;

	if(len < FS_EMPTY_DIR_SIZE) {
		return -1;
	}

	lookup = kevinfs_lookup_dir_prev(new_file->filename, current_files);
	next = lookup + lookup->offset_to_next;
	if(strcmp(next->filename, new_file->filename) == 0) {
		return -1;
	}
	if(kevinfs_dir_record_insert_after(current_files, lookup, new_file) < 0)
		return -1;

	parent->link_count++;
	return 0;
}

static int kevinfs_dir_rm(struct kevinfs_dir_record_list *current_files, const char *filename, struct kevinfs_dirent *parent)
{
	struct kevinfs_inode *parent_node = parent->node, *node;
	uint32_t len = current_files->list_len;
	struct kevinfs_dir_record *lookup, *next;
	struct kevinfs_dirent *kd;

	if(len < FS_EMPTY_DIR_SIZE) {
		return -1;
	}

	lookup = kevinfs_lookup_dir_prev(filename, current_files);
	next = lookup + lookup->offset_to_next;
	node = kevinfs_lookup_inode(parent->kv, next->inode_number);
	kd = kevinfs_inode_as_kevinfs_dirent(parent->kv, node);

	if(node && node->is_directory && node->size == FS_EMPTY_DIR_SIZE_BYTES && next->is_directory && strcmp(next->filename, filename) == 0) {
		parent_node->link_count--;
		return kevinfs_delete_dirent_or_decrement_links(kd) < 0 || kevinfs_dir_record_rm_after(current_files, lookup) < 0 ? -1 : 0;
	}
	if(node)
		kfree(node);
	return -1;
}

static int kevinfs_writedir(struct kevinfs_dirent *kd, struct kevinfs_dir_record_list *files)
{
	struct kevinfs_inode *node = kd->node;
	uint32_t new_len = files->list_len;
	uint8_t *buffer = kmalloc(sizeof(struct kevinfs_dir_record) * new_len);
	uint32_t i, ending_index = (new_len * sizeof(struct kevinfs_dir_record) - 1) / FS_BLOCKSIZE;
	uint32_t ending_num_indices = ceiling(((double) new_len * sizeof(struct kevinfs_dir_record)) / FS_BLOCKSIZE);
	int ret = 0;

	for(i = 0; i < new_len; i++) {
		memcpy(buffer + sizeof(struct kevinfs_dir_record) * i, files->list + i, sizeof(struct kevinfs_dir_record));
	}
	if(kevinfs_internal_dirent_resize(kd, ending_num_indices) < 0) {
		ret = -1;
		goto cleanup;
	}
	for(i = 0; i <= ending_index; i++) {
		if(hash_set_lookup(files->changed, i)) {
			ret = kevinfs_write_data_block(kd, i, buffer + FS_BLOCKSIZE * i);
			if(ret < 0)
				goto cleanup;
		}
	}
	node->size = new_len * sizeof(struct kevinfs_dir_record);
      cleanup:
	kfree(buffer);
	return ret;
}

static struct kevinfs_dir_record_list *kevinfs_create_empty_dir(struct kevinfs_inode *node, struct kevinfs_inode *parent)
{
	struct kevinfs_dir_record_list *dir;
	struct kevinfs_dir_record *records;

	if(!node)
		return 0;

	dir = kevinfs_dir_alloc(FS_EMPTY_DIR_SIZE);
	if(!dir)
		return 0;

	records = dir->list;
	strcpy(records[0].filename, ".");
	records[0].offset_to_next = 1;
	records[0].inode_number = node->inode_number;
	records[0].is_directory = 1;
	strcpy(records[1].filename, "..");
	records[1].inode_number = parent->inode_number;
	records[1].offset_to_next = 0;
	records[1].is_directory = 1;

	hash_set_add(dir->changed, 0, HASH_MARKER);
	hash_set_add(dir->changed, (sizeof(struct kevinfs_dir_record) * FS_EMPTY_DIR_SIZE - 1) / FS_BLOCKSIZE, HASH_MARKER);

	return dir;
}

static struct kevinfs_dir_record *kevinfs_init_record_by_filename(const char *filename, struct kevinfs_dirent *new_dirent)
{
	uint32_t filename_len = strlen(filename);
	struct kevinfs_dir_record *record;
	struct kevinfs_inode *node = new_dirent->node;
	if(filename_len > FS_FILENAME_MAXLEN || !new_dirent) {
		return 0;
	}

	record = kmalloc(sizeof(struct kevinfs_dir_record));
	if(!record)
		return 0;

	strcpy(record->filename, filename);
	record->inode_number = node->inode_number;
	record->is_directory = node->is_directory;
	node->link_count++;
	return record;
}

static struct fs_volume *kevinfs_mount( struct device *device )
{
	struct kevinfs_superblock *super = kevinfs_ata_read_superblock(device);
	if(!super)
		return 0;
	struct kevinfs_volume *kv = kevinfs_superblock_as_kevinfs_volume(super, device);
	struct fs_volume *v = kevinfs_volume_as_volume(kv);
	return v;
}

static int kevinfs_mkdir(struct fs_dirent *d, const char *filename)
{
	struct kevinfs_dir_record_list *new_dir_record_list, *cwd_record_list;
	struct kevinfs_dirent *kd = d->private_data;
	struct kevinfs_dirent *new_kd;
	struct kevinfs_volume *kv = kd->kv;
	struct kevinfs_dir_record *new_cwd_record;
	struct kevinfs_inode *new_node;
	bool is_directory = 1;
	int ret = 0;

	new_node = kevinfs_create_new_inode(kv, is_directory);
	new_kd = kevinfs_inode_as_kevinfs_dirent(kv, new_node);

	cwd_record_list = kevinfs_readdir(kd);
	new_dir_record_list = kevinfs_create_empty_dir(new_node, kd->node);
	new_cwd_record = kevinfs_init_record_by_filename(filename, new_kd);

	if(!kd || !new_kd || !cwd_record_list || !new_dir_record_list || !new_cwd_record) {
		ret = -1;
		goto cleanup;
	}

	if ((ret = kevinfs_writedir(new_kd, new_dir_record_list)) < 0) {
		goto cleanup;
	}
	if ((ret = kevinfs_dir_add(cwd_record_list, new_cwd_record, kd->node)) < 0) {
		goto cleanup;
	}
	if ((ret = kevinfs_writedir(kd, cwd_record_list)) < 0) {
		goto cleanup;
	}
	if ((ret = kevinfs_save_dirent(new_kd)) < 0) {
		goto cleanup;
	}
	if ((ret = kevinfs_save_dirent(kd)) < 0) {
		goto cleanup;
	}

      cleanup:
	if(new_dir_record_list)
		kevinfs_dir_dealloc(new_dir_record_list);
	if(cwd_record_list)
		kevinfs_dir_dealloc(cwd_record_list);
	if(new_cwd_record)
		kfree(new_cwd_record);
	if(new_node)
		kfree(new_node);
	if(new_kd)
		kfree(new_kd);
	return ret;
}

static int kevinfs_mkfile(struct fs_dirent *d, const char *filename)
{
	struct kevinfs_dir_record_list *cwd_record_list;
	struct kevinfs_dirent *kd = d->private_data;
	struct kevinfs_dirent *new_kd;
	struct kevinfs_volume *kv = kd->kv;
	struct kevinfs_dir_record *new_cwd_record;
	struct kevinfs_inode *new_node;
	bool is_directory = 0;
	int ret = 0;

	new_node = kevinfs_create_new_inode(kv, is_directory);
	new_kd = kevinfs_inode_as_kevinfs_dirent(kv, new_node);
	cwd_record_list = kevinfs_readdir(kd);
	new_cwd_record = kevinfs_init_record_by_filename(filename, new_kd);

	if(!kd || !new_kd || !cwd_record_list || !new_cwd_record) {
		ret = -1;
		goto cleanup;
	}

	if(kevinfs_dir_add(cwd_record_list, new_cwd_record, kd->node) < 0 || kevinfs_writedir(kd, cwd_record_list) < 0 || kevinfs_save_dirent(new_kd) < 0 || kevinfs_save_dirent(kd) < 0) {
		ret = -1;
		goto cleanup;
	}

      cleanup:
	if(cwd_record_list)
		kevinfs_dir_dealloc(cwd_record_list);
	if(new_cwd_record)
		kfree(new_cwd_record);
	if(new_node)
		kfree(new_node);
	return ret;
}

static int kevinfs_rmdir(struct fs_dirent *d, const char *filename)
{
	struct kevinfs_dir_record_list *cwd_record_list;
	struct kevinfs_dirent *kd = d->private_data;
	int ret = -1;


	cwd_record_list = kevinfs_readdir(kd);

	if(cwd_record_list) {
		ret = !kevinfs_dir_rm(cwd_record_list, filename, kd) && !kevinfs_writedir(kd, cwd_record_list) && !kevinfs_save_dirent(kd) ? 0 : -1;
		kevinfs_dir_dealloc(cwd_record_list);
	}

	return ret;
}

static int kevinfs_unlink(struct fs_dirent *d, const char *filename)
{
	struct kevinfs_dirent *kd = d->private_data, *kd_to_rm;
	struct kevinfs_volume *kv = kd->kv;
	struct kevinfs_dir_record_list *cwd_record_list = kevinfs_readdir(kd);
	struct kevinfs_dir_record *prev = 0, *dir_record_to_rm = 0;
	struct kevinfs_inode *node_to_rm = 0;
	uint8_t ret = -1;

	if(cwd_record_list) {
		dir_record_to_rm = kevinfs_lookup_dir_exact(filename, cwd_record_list);
		prev = kevinfs_lookup_dir_prev(filename, cwd_record_list);
	}

	if(dir_record_to_rm) {
		node_to_rm = kevinfs_lookup_inode(kv, dir_record_to_rm->inode_number);
	}
	kd_to_rm = kevinfs_inode_as_kevinfs_dirent(kv, node_to_rm);

	if(kd_to_rm) {
		ret = !kevinfs_dir_record_rm_after(cwd_record_list, prev) && !kevinfs_writedir(kd, cwd_record_list) && !kevinfs_delete_dirent_or_decrement_links(kd_to_rm) && !kevinfs_save_dirent(kd) ? 0 : -1;
	}

	if(kd_to_rm)
		kfree(kd_to_rm);
	if(node_to_rm)
		kfree(node_to_rm);
	if(cwd_record_list)
		kevinfs_dir_dealloc(cwd_record_list);
	return ret;
}

static int kevinfs_link(struct fs_dirent *d, const char *filename, const char *new_filename)
{
	struct kevinfs_dirent *kd = d->private_data, *kd_to_access = 0;
	struct kevinfs_volume *kv = kd->kv;
	struct kevinfs_inode *cwd_node = kd->node, *node_to_access = 0;
	struct kevinfs_dir_record_list *cwd_record_list = kevinfs_readdir(kd);
	struct kevinfs_dir_record *new_record = 0, *dir_to_access = 0;
	int ret = -1;

	if(!cwd_record_list) {
		goto cleanup;
	}

	dir_to_access = kevinfs_lookup_dir_exact(filename, cwd_record_list);
	node_to_access = kevinfs_lookup_inode(kv, dir_to_access->inode_number);
	kd_to_access = kevinfs_inode_as_kevinfs_dirent(kv, node_to_access);
	new_record = kevinfs_init_record_by_filename(new_filename, kd_to_access);

	if(kd_to_access && !node_to_access->is_directory && new_record)
		ret = !kevinfs_dir_add(cwd_record_list, new_record, cwd_node) && !kevinfs_writedir(kd, cwd_record_list) && !kevinfs_save_dirent(kd) && !kevinfs_save_dirent(kd_to_access) ? 0 : -1;

      cleanup:
	if(node_to_access)
		kfree(node_to_access);
	if(kd_to_access)
		kfree(kd_to_access);
	if(dir_to_access)
		kfree(dir_to_access);
	if(cwd_node)
		kfree(cwd_node);
	if(new_record)
		kfree(new_record);
	if(cwd_record_list)
		kevinfs_dir_dealloc(cwd_record_list);
	return ret;
}

static struct fs_dirent *kevinfs_dirent_lookup(struct fs_dirent *d, const char *name)
{
	struct kevinfs_dirent *kd = d->private_data, *res = 0;
	struct kevinfs_volume *kv = kd->kv;

	struct kevinfs_dir_record_list *records = kevinfs_readdir(kd);
	struct kevinfs_dir_record *target = kevinfs_lookup_dir_exact(name, records);
	struct kevinfs_inode *node = 0;

	if(target) {
		node = kevinfs_lookup_inode(kv, target->inode_number);
	}
	res = kevinfs_inode_as_kevinfs_dirent(kv, node);

	if(records)
		kevinfs_dir_dealloc(records);

	return kevinfs_dirent_as_dirent(res);
}

static int kevinfs_mkfs( struct device * device )
{
	struct kevinfs_dir_record_list *top_dir;
	struct kevinfs_inode *first_node;
	struct kevinfs_volume *kv = kevinfs_volume_create_empty(device);
	struct kevinfs_dirent *kd;
	bool is_directory = 1;
	int ret = -1;

	if(kevinfs_ata_format(kv->device) < 0)
		return -1;
	kv->root_inode_num = 1;
	kv->super = kevinfs_ata_read_superblock(kv->device);

	first_node = kevinfs_create_new_inode(kv, is_directory);
	top_dir = kevinfs_create_empty_dir(first_node, first_node);
	kd = kevinfs_inode_as_kevinfs_dirent(kv, first_node);

	// XXX The return conventions here are wonky, need consistency.
	if(kd && top_dir) {
<<<<<<< HEAD
		ret = kevinfs_writedir(kd, top_dir)>=0 && kevinfs_save_dirent(kd)>=0;
=======
		ret = kevinfs_writedir(kd, top_dir) <= 0 || kevinfs_save_dirent(kd);
>>>>>>> 60f8a5e4
	}

	printf("flushing dirty blocks...\n");
	bcache_flush_device(kv->device);

	if(kd)
		kfree(kd);
	if(kv)
		kfree(kv);
	if(first_node)
		kfree(first_node);
	if(top_dir)
		kevinfs_dir_dealloc(top_dir);
	return ret;
}

static int kevinfs_dirent_compare(struct fs_dirent *d1, struct fs_dirent *d2, int *result)
{
	struct kevinfs_dirent *kd1 = d1->private_data;
	struct kevinfs_dirent *kd2 = d2->private_data;
	*result = (kd1->node->inode_number == kd2->node->inode_number);
	return 0;
}

static struct kevinfs_dirent *kevinfs_inode_as_kevinfs_dirent(struct kevinfs_volume *kv, struct kevinfs_inode *node)
{
	if(!node)
		return 0;
	struct kevinfs_dirent *kd = kmalloc(sizeof(struct kevinfs_dirent));
	kd->kv = kv;
	kd->node = node;
	return kd;
}

static struct fs_dirent *kevinfs_root(struct fs_volume *v)
{
	struct kevinfs_volume *kv = v->private_data;
	struct kevinfs_inode *node = kevinfs_lookup_inode(kv, kv->root_inode_num);
	struct kevinfs_dirent *kd = kevinfs_inode_as_kevinfs_dirent(kv, node);
	return kd ? kevinfs_dirent_as_dirent(kd) : 0;
}

static int kevinfs_umount(struct fs_volume *v)
{
	struct kevinfs_volume *kv = v->private_data;
	bcache_flush_device(kv->device);
	struct kevinfs_inode *node = kevinfs_lookup_inode(kv, kv->root_inode_num);
	kfree(node);
	kfree(kv);
	return 0;
}

static struct kevinfs_volume *kevinfs_superblock_as_kevinfs_volume(struct kevinfs_superblock *super, struct device *device)
{
	struct kevinfs_volume *kv = kmalloc(sizeof(struct kevinfs_volume));
	kv->root_inode_num = 1;
	kv->device = device;
	kv->super = super;
	return kv;
}

static struct kevinfs_volume *kevinfs_volume_create_empty(struct device *device)
{
	struct kevinfs_volume *kv = kmalloc(sizeof(struct kevinfs_volume));
	kv->device = device;
	return kv;
}

static struct fs_volume *kevinfs_volume_as_volume(struct kevinfs_volume *kv)
{
	struct fs_volume *v = kmalloc(sizeof(struct fs_volume));
	v->private_data = kv;
	v->block_size = FS_BLOCKSIZE;
	v->refcount = 1;
	return v;
}

static struct fs_dirent *kevinfs_dirent_as_dirent(struct kevinfs_dirent *kd)
{
	if(!kd)
		return 0;
	struct fs_dirent *d = kmalloc(sizeof(struct fs_dirent));
	d->private_data = kd;
	d->size = kd->node->size;
	d->refcount = 1;
	d->isdir = kd->node->is_directory;
	return d;
}

static struct fs_ops kevinfs_ops = {
	.mount = kevinfs_mount,
	.umount = kevinfs_umount,
	.mkfs = kevinfs_mkfs,
	.root = kevinfs_root,
	.readdir = kevinfs_read_dir,
	.mkdir = kevinfs_mkdir,
	.mkfile = kevinfs_mkfile,
	.lookup = kevinfs_dirent_lookup,
	.rmdir = kevinfs_rmdir,
	.unlink = kevinfs_unlink,
	.link = kevinfs_link,
	.read_block = kevinfs_read_block,
	.write_block = kevinfs_write_block,
	.resize = kevinfs_dirent_resize,
	.compare = kevinfs_dirent_compare,
};


static struct fs kevin_fs = {
	"kevinfs",
	&kevinfs_ops,
	0
};

static int kevinfs_register()
{
	fs_register(&kevin_fs);
	return 0;
}

int kevinfs_init(void)
{
	kevinfs_register();
	return 0;
}<|MERGE_RESOLUTION|>--- conflicted
+++ resolved
@@ -114,16 +114,9 @@
 	uint32_t superblock_num_blocks,  available_blocks, free_blocks,
 		 total_inodes, total_inode_bitmap_bytes, total_block_bitmap_bytes, inode_sector_size,
 		 inode_bit_sector_size, data_bit_sector_size;
-<<<<<<< HEAD
 
 	num_blocks = device_nblocks(device);
 	ata_blocksize = device_block_size(device);
-=======
-	if (!ata_probe(device->unit, &num_blocks, &ata_blocksize, 0) || num_blocks == 0) {
-		kfree(wbuffer);
-		return -1;
-	}
->>>>>>> 60f8a5e4
 
 	char zeros[ata_blocksize];
 	memset(zeros, 0, ata_blocksize);
@@ -154,12 +147,8 @@
 	uint32_t counter = 0;
 	printf("Writing inode bitmap...\n");
 	for (uint32_t i = super.inode_bitmap_start; i < super.inode_start; i++) {
-<<<<<<< HEAD
-		if(!kevinfs_ata_write_block(device, i, zeros))
-=======
 		if(!bcache_write(device, zeros, 1, i)) {
 			kfree(wbuffer);
->>>>>>> 60f8a5e4
 			return -1;
 		}
 		counter++;
@@ -168,12 +157,8 @@
 	counter = 0;
 	printf("Writing free block bitmap...\n");
 	for (uint32_t i = super.block_bitmap_start; i < super.free_block_start; i++) {
-<<<<<<< HEAD
-		if(!kevinfs_ata_write_block(device, i, zeros))
-=======
 		if(!bcache_write(device, zeros, 1, i)) {
 			kfree(wbuffer);
->>>>>>> 60f8a5e4
 			return -1;
 		}
 		counter++;
@@ -1126,11 +1111,7 @@
 
 	// XXX The return conventions here are wonky, need consistency.
 	if(kd && top_dir) {
-<<<<<<< HEAD
-		ret = kevinfs_writedir(kd, top_dir)>=0 && kevinfs_save_dirent(kd)>=0;
-=======
 		ret = kevinfs_writedir(kd, top_dir) <= 0 || kevinfs_save_dirent(kd);
->>>>>>> 60f8a5e4
 	}
 
 	printf("flushing dirty blocks...\n");
