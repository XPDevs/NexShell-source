--- conflicted
+++ resolved
@@ -13,21 +13,12 @@
 #include "buffer.h"
 
 struct device {
-<<<<<<< HEAD
-	int (*read) (struct device * d, void *buffer, int size, int offset);
-	int (*write) (struct device * d, const void *buffer, int size, int offset);
-	int unit;
-	int block_size;
-	int alloced;
-	struct buffer *buffer;
-=======
     int (*read) (struct device *d, void *buffer, int size, int offset);
     int (*write) (struct device *d, const void *buffer, int size, int offset);
     int unit;
     int block_size;
     int alloced;
     struct buffer *buffer;
->>>>>>> 0d83534b
 };
 
 void device_init();
