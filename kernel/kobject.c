--- conflicted
+++ resolved
@@ -17,10 +17,6 @@
 	k->refcount = 1;
 	k->data.file = f;
 	k->offset = 0;
-<<<<<<< HEAD
-=======
-
->>>>>>> 9621ef39
 	return k;
 }
 
@@ -77,17 +73,12 @@
 	return 0;
 }
 
-<<<<<<< HEAD
 int kobject_read_nonblock(struct kobject *kobject, void *buffer, int size)
-=======
-int kobject_write(struct kobject *kobject, void *buffer, int size)
->>>>>>> 9621ef39
 {
 	switch (kobject->type) {
 	case KOBJECT_INVALID:
 		return 0;
 	case KOBJECT_GRAPHICS:
-<<<<<<< HEAD
 		return 0;
 	case KOBJECT_FILE:
 		return 0;
@@ -95,23 +86,10 @@
 		return 0;
 	case KOBJECT_DEVICE:
 		return device_read_nonblock(kobject->data.device, buffer, size / kobject->data.device->block_size, 0);
-=======
-		return graphics_write(kobject->data.graphics, (struct graphics_command *) buffer);
-	case KOBJECT_FILE:{
-			int actual = fs_file_write(kobject->data.file, (char *) buffer, (uint32_t) size, kobject->offset);
-			if(actual > 0)
-				kobject->offset += actual;
-		}
-	case KOBJECT_DEVICE:
-		return device_write(kobject->data.device, buffer, size / kobject->data.device->block_size, 0);
-	case KOBJECT_PIPE:
-		return pipe_write(kobject->data.pipe, buffer, size);
->>>>>>> 9621ef39
 	}
 	return 0;
 }
 
-<<<<<<< HEAD
 int kobject_write(struct kobject *kobject, void *buffer, int size)
 {
 	switch (kobject->type) {
@@ -128,46 +106,10 @@
 		return device_write(kobject->data.device, buffer, size / kobject->data.device->block_size, 0);
 	case KOBJECT_PIPE:
 		return pipe_write(kobject->data.pipe, buffer, size);
-=======
-int kobject_close(struct kobject *kobject)
-{
-	int ret;
-	if(--kobject->refcount <= 0) {
-		switch (kobject->type) {
-		case KOBJECT_INVALID:
-			return 0;
-		case KOBJECT_GRAPHICS:
-			return 0;
-		case KOBJECT_FILE:
-			ret = fs_file_close(kobject->data.file);
-			kfree(kobject);
-			return ret;
-		case KOBJECT_DEVICE:
-			return 0;
-		case KOBJECT_PIPE:
-			pipe_close(kobject->data.pipe);
-			return 1;
-		}
-	} else if(kobject->refcount == 1) {
-		switch (kobject->type) {
-		case KOBJECT_INVALID:
-			return 0;
-		case KOBJECT_GRAPHICS:
-			return 0;
-		case KOBJECT_FILE:
-			return 0;
-		case KOBJECT_DEVICE:
-			return 0;
-		case KOBJECT_PIPE:
-			pipe_flush(kobject->data.pipe);
-			return 0;
-		}
->>>>>>> 9621ef39
 	}
 	return 0;
 }
 
-<<<<<<< HEAD
 int kobject_close(struct kobject *kobject)
 {
 	int ret;
@@ -205,9 +147,6 @@
 	return 0;
 }
 
-
-=======
->>>>>>> 9621ef39
 int kobject_set_blocking(struct kobject *kobject, int b)
 {
 	switch (kobject->type) {
