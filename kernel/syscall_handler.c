--- conflicted
+++ resolved
@@ -580,30 +580,29 @@
 	return kobject_size(p, dims, n);
 }
 
-<<<<<<< HEAD
+int sys_copy_volume(int src, int dst, char *srcfstype, char*dstfstype)
+{
+	struct fs *srcfs = fs_lookup(srcfstype);
+	struct fs *dstfs = fs_lookup(dstfstype);
+
+	struct device *srcdev = device_open("atapi",src);
+	struct device *dstdev = device_open("atapi",dst);
+
+	struct fs_volume *srcvolume = fs_volume_open(srcfs,srcdev);
+	struct fs_volume *dstvolume = fs_volume_open(dstfs,dstdev);
+
+	struct fs_dirent *srcroot = fs_volume_root(srcvolume);
+	struct fs_dirent *dstroot = fs_volume_root(dstvolume);
+
+	fs_dirent_copy(srcroot, dstroot);
+
+	return 0;
+}
+
 int sys_object_max()
 {
 	int max_fd = process_object_max(current);
 	return max_fd;
-=======
-int sys_copy_volume(int src, int dst, char *srcfstype, char*dstfstype) {
-	struct fs *srcfs = fs_lookup(srcfstype);
-	struct fs *dstfs = fs_lookup(dstfstype);
-
-	struct fs_volume *srcv = fs_volume_open(srcfs,src);
-	struct fs_volume *dstv = fs_volume_open(dstfs,dst);
-	struct fs_dirent *srcroot = fs_volume_root(srcv);
-	struct fs_dirent *dstroot = fs_volume_root(dstv);
-	fs_dirent_copy(srcroot, dstroot);
-	printf("Dup finished\n");
-
-	return 0;
-}
-
-int sys_get_dimensions(int fd, int * dims, int n) {
-	struct kobject *p = current->ktable[fd];
-	return kobject_get_dimensions(p, dims, n);
->>>>>>> 60f8a5e4
 }
 
 int sys_system_stats(struct system_stats *s)
@@ -761,19 +760,10 @@
 		return sys_mkdir((const char *) a);
 	case SYSCALL_RMDIR:
 		return sys_rmdir((const char *) a);
-<<<<<<< HEAD
 	case SYSCALL_CHDIR:
 		return sys_chdir((const char *) a);
-=======
-	case SYSCALL_PWD:
-		return sys_pwd((char *) a);
 	case SYSCALL_COPY_VOLUME:
-		return(sys_copy_volume((int) a, (int) b, (char *) c, (char *) d));
-	case SYSCALL_SYS_STATS:
-		return sys_sys_stats((struct sys_stats *) a);
-	case SYSCALL_PROCESS_STATS:
-		return sys_process_stats((struct proc_stats *) a, b);
->>>>>>> 60f8a5e4
+		return sys_copy_volume(a,b,(char *)c,(char *)d);
 	default:
 		return KERROR_INVALID_SYSCALL;
 	}
