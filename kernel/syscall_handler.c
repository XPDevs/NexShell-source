--- conflicted
+++ resolved
@@ -457,15 +457,10 @@
 		return sys_close(a);
 	case SYSCALL_OBJECT_TYPE:
 		return sys_file_describe(a);
-<<<<<<< HEAD
-=======
 	case SYSCALL_OBJECT_SET_INTENT:
 		return sys_object_set_intent(a, b);
 	case SYSCALL_OBJECT_GET_INTENT:
 		return sys_object_get_intent(a);
-	case SYSCALL_KEYBOARD_READ_CHAR:
-		return sys_keyboard_read_char();
->>>>>>> 0129be69
 	case SYSCALL_SET_BLOCKING:
 		return sys_set_blocking(a, b);
 	case SYSCALL_OPEN_PIPE:
