--- conflicted
+++ resolved
@@ -609,78 +609,7 @@
 	return record;
 }
 
-<<<<<<< HEAD
-static int kevinfs_write_file_range(struct kevinfs_dirent *kd, uint8_t *buffer, uint32_t start, uint32_t n)
-{
-	struct kevinfs_inode *node = kd->node;
-	struct kevinfs_volume *kv = kd->kv;
-	uint32_t direct_addresses_start = start / FS_BLOCKSIZE, direct_addresses_end = (start + n - 1) / FS_BLOCKSIZE;
-	uint32_t start_offset = start % FS_BLOCKSIZE, end_offset = (start + n - 1) % FS_BLOCKSIZE;
-	uint32_t i, total_copy_length = 0;
-
-	if (kevinfs_dirent_resize(kd,  direct_addresses_end + 1) < 0) {
-		return -1;
-	}
-
-	for (i = direct_addresses_start; i <= direct_addresses_end; i++) {
-		uint8_t buffer_part[FS_BLOCKSIZE];
-		uint8_t *copy_start = buffer_part;
-		uint32_t buffer_part_len = FS_BLOCKSIZE;
-		memset(buffer_part, 0, sizeof(buffer_part));
-		if (i == direct_addresses_start) {
-			copy_start += start_offset;
-			buffer_part_len -= start_offset;
-		}
-		if (i == direct_addresses_end) {
-			buffer_part_len -= FS_BLOCKSIZE - (end_offset + 1);
-		}
-		if (kevinfs_read_data(kv, node->direct_addresses[i], buffer_part) < 0)
-			return -1;
-		memcpy(copy_start, buffer + total_copy_length, buffer_part_len);
-		if (kevinfs_write_data_block(kv, node->direct_addresses[i], buffer_part) < 0)
-			return -1;
-		total_copy_length += buffer_part_len;
-	}
-	if (start + n > node->sz)
-		node->sz = start + n;
-	if (kevinfs_save_dirent(kd) < 0)
-		return -1;
-
-	return total_copy_length;
-}
-
-static int kevinfs_read_file_range(struct kevinfs_dirent *kd, uint8_t *buffer, uint32_t start, uint32_t n)
-{
-	struct kevinfs_inode *node = kd->node;
-	uint32_t direct_addresses_start = start / FS_BLOCKSIZE, direct_addresses_end = (start + n - 1) / FS_BLOCKSIZE;
-	uint32_t start_offset = start % FS_BLOCKSIZE, end_offset = (start + n) % FS_BLOCKSIZE;
-	uint32_t i, total_copy_length = 0;
-
-	for (i = direct_addresses_start; i <= direct_addresses_end; i++) {
-		uint8_t buffer_part[FS_BLOCKSIZE];
-		uint8_t *copy_start = buffer_part;
-		uint32_t buffer_part_len = FS_BLOCKSIZE;
-		memset(buffer_part, 0, sizeof(buffer_part));
-		if (i == direct_addresses_start) {
-			copy_start += start_offset;
-			buffer_part_len -= start_offset;
-		}
-		if (i == direct_addresses_end) {
-			buffer_part_len -= FS_BLOCKSIZE - (end_offset + 1);
-		}
-		if (kevinfs_read_data(kd->kv, node->direct_addresses[i], buffer_part) < 0)
-			return -1;
-		memcpy(buffer + total_copy_length, copy_start, buffer_part_len);
-		total_copy_length += buffer_part_len;
-	}
-
-	return total_copy_length;
-}
-
-static struct volume *kevinfs_mount(uint32_t unit_no)
-=======
 static struct fs_volume *kevinfs_mount(uint32_t unit_no)
->>>>>>> 70d8e80c
 {
 	struct kevinfs_superblock *super = kevinfs_ata_read_superblock(unit_no);
 	if (!super) return 0;
@@ -795,65 +724,7 @@
 	return ret;
 }
 
-<<<<<<< HEAD
-static struct file *kevinfs_open(struct dirent *d, int8_t mode)
-{
-	struct kevinfs_dirent *kd = d->private_data;
-	struct kevinfs_file *kf = kevinfs_file_create(kd, mode);
-	return kevinfs_file_as_file(kf);
-}
-
-static int kevinfs_close(struct file *f)
-{
-	struct kevinfs_file *kf = f->private_data;
-	kfree(kf);
-	return 0;
-}
-
-static int kevinfs_write(struct file *f, char *buffer, uint32_t n)
-{
-	struct kevinfs_file *kf = f->private_data;
-	struct kevinfs_dirent *kd = kf->kd;
-	uint32_t original_offset = kf->offset, new_offset;
-
-	if (!kf || !(FILE_MODE_WRITE & kf->mode))
-		return -1;
-	kf->offset += n;
-	if (kf->offset >= FS_INODE_MAXBLOCKS * FS_BLOCKSIZE)
-		return -1;
-
-	new_offset = kf->offset;
-	if (kevinfs_write_file_range(kd, (uint8_t *) buffer, original_offset, new_offset - original_offset) < 0)
-		return -1;
-
-	return new_offset - original_offset;
-}
-
-static int kevinfs_read(struct file *f, char *buffer, uint32_t n)
-{
-	struct kevinfs_file *kf = f->private_data;
-	struct kevinfs_dirent *kd = kf->kd;
-	struct kevinfs_inode *inode = kd->node;
-	uint32_t original_offset = kf->offset, new_offset;
-
-	if (!kf || !(FILE_MODE_READ & kf->mode))
-		return -1;
-
-	kf->offset += n;
-	if (kf->offset >= inode->sz)
-		kf->offset = inode->sz;
-
-	new_offset = kf->offset;
-	if (new_offset == original_offset ||
-			kevinfs_read_file_range(kd, (uint8_t *) buffer, original_offset, new_offset - original_offset) < 0)
-		return -1;
-	return new_offset - original_offset;
-}
-
-static int kevinfs_unlink(struct dirent *d, const char *filename)
-=======
 static int kevinfs_unlink(struct fs_dirent *d, const char *filename)
->>>>>>> 70d8e80c
 {
 	struct kevinfs_dirent *kd = d->private_data, *kd_to_rm;
 	struct kevinfs_volume *kv = kd->kv;
@@ -1070,26 +941,10 @@
 
 static struct fs_dirent *kevinfs_dirent_as_dirent(struct kevinfs_dirent *kd)
 {
-<<<<<<< HEAD
 	if (!kd) return 0;
-	struct dirent *d = kmalloc(sizeof(struct dirent));
-=======
 	struct fs_dirent *d = kmalloc(sizeof(struct fs_dirent));
->>>>>>> 70d8e80c
 	d->private_data = kd;
 	d->sz = kd->node->sz;
 	d->ops = &kevinfs_dirent_ops;
 	return d;
-<<<<<<< HEAD
-}
-
-static struct file *kevinfs_file_as_file(struct kevinfs_file *kf)
-{
-	struct file *f = kmalloc(sizeof(struct file));
-	f->private_data = kf;
-	f->sz = kf->kd->node->sz;
-	f->ops = &kevinfs_file_ops;
-	return f;
-=======
->>>>>>> 70d8e80c
 }