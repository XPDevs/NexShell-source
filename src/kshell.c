#include "kshell.h"
#include "keyboard.h"
#include "console.h"
#include "string.h"
#include "rtc.h"
#include "syscall.h"
#include "cdromfs.h"
#include "kmalloc.h"
#include "process.h"
#include "main.h"
#include "ascii.h"
#include "fs.h"
#include "kevinfs/kevinfs_test.h"

static int print_directory( char *d, int length )
{
	while(length>0) {
		console_printf("%s\n",d);
		int len = strlen(d)+1;
		d += len;
		length -= len;
	}
	return 0;
}

static int mount_cd( int unit , char *fs_type )
{
<<<<<<< HEAD
	struct fs *fs = fs_get(fs_type);
	struct volume *v = fs_mount(fs, unit);
=======
	struct fs *cdrom = fs_get("cdrom");
	struct fs_volume *v = fs_volume_mount(cdrom, unit);
>>>>>>> 5ad03256
	if(v) {
		struct fs_dirent *d = fs_volume_root(v);
		if(d) {
            root_directory = d;
	    current_directory = d;
            return 0;
		} else {
			printf("couldn't access root dir!\n");
            return 1;
		}
		fs_volume_umount(v);
	} else {
		printf("couldn't mount filesystem!\n");
        return 2;
	}

	return 3;
}

static int list_directory( const char *path )
{
<<<<<<< HEAD
    struct dirent *d = current_directory;
=======
    struct fs_dirent *d = root_directory;
>>>>>>> 5ad03256
    if(d) {
        int buffer_length = 1024;
        char *buffer = kmalloc(buffer_length);
        if(buffer) {
            int length = fs_dirent_readdir(d,buffer,buffer_length);
            print_directory(buffer,length);
            kfree(buffer);
        }
    } else {
        printf("couldn't access root dir!\n");
    }

	return 0;
}


static int process_command(char *line)
{
	const char *pch = strtok(line, " ");
	if (pch && !strcmp(pch, "echo"))
	{
		pch = strtok(0, " ");
		if (pch) printf("%s\n", pch);
	}
	else if (pch && !strcmp(pch, "start"))
	{
		pch = strtok(0, " ");
		if (pch) {
            const char* argv[] = {pch, "start"};
			int pid = sys_process_run(pch, argv, 2);
            printf("started process %d\n", pid);
			process_yield();
		}
		else
			list_directory("run: missing argument");
	}
	else if (pch && !strcmp(pch, "run"))
	{
		pch = strtok(0, " ");
		if (pch) {
            const char* argv[] = {pch, "run"};
			int pid = sys_process_run(pch, argv, 2);
            printf("started process %d\n", pid);
            struct process_info info;
            if (!process_wait_child(&info, 5000)) {
                printf("process %d exited with status %d\n", info.pid, info.exitcode);
                process_reap(info.pid);

            } else {
                printf("run: timeout\n");
            }
		}
		else
			list_directory("run: missing argument");
	}
	else if (pch && !strcmp(pch, "mount"))
	{
		pch = strtok(0, " ");
        int unit;
		if (pch && str2int(pch, &unit)) {
		    char *fs_type = strtok(0, " ");
		    mount_cd(unit, fs_type);
        }
		else
			printf("mount: expected unit number but got %s\n", pch);

	}
	else if (pch && !strcmp(pch, "reap"))
	{
		pch = strtok(0, " ");
        int pid;
		if (pch && str2int(pch, &pid)) {
		    if (process_reap(pid)) {
                printf("reap failed!\n");
            } else {
                printf("processed reaped!\n");
            }
        }
		else
			printf("reap: expected process id number but got %s\n", pch);

	}
	else if (pch && !strcmp(pch, "kill"))
	{
		pch = strtok(0, " ");
        int pid;
		if (pch && str2int(pch, &pid)) {
		    process_kill(pid);	
        }
		else
			printf("kill: expected process id number but got %s\n", pch);

	}
	else if (pch && !strcmp(pch, "wait"))
	{
		pch = strtok(0, " ");
		if (pch)
			printf("%s: unexpected argument\n", pch);
		else {
            struct process_info info;
            if (!process_wait_child(&info, 5000)) {
                printf("process %d exited with status %d\n", info.pid, info.exitcode);

            } else {
                printf("wait: timeout\n");
            }
        }

	}
	else if (pch && !strcmp(pch, "list"))
	{
		pch = strtok(0, " ");
		if (pch)
			printf("%s: unexpected argument\n", pch);
		else
			list_directory("/");

	}
	else if (pch && !strcmp(pch, "stress"))
	{
		pch = strtok(0, " ");
		if (pch)
			printf("%s: unexpected argument\n", pch);
		else {
            while (1) {
                sys_process_run("TEST.EXE", "TEST.EXE", "arg1", "arg2", "arg3", "arg4", "arg5", 0);
                struct process_info info;
                if (process_wait_child(&info, 5000)) {
                    printf("process %d exited with status %d\n", info.pid, info.exitcode);
                    if (info.exitcode != 0) return 1;
                }
            }
        }

	}
	else if (pch && !strcmp(pch, "test"))
	{
		pch = strtok(0, " ");
		if (pch && !strcmp(pch, "kmalloc"))
			kmalloc_test();
		else if (pch && !strcmp(pch, "kevinfs"))
			kevinfs_test();
		else if (pch)
			printf("test: test '%s' not found\n", pch);
		else
			printf("test: missing argument\n");
	}
	else if (pch && !strcmp(pch, "mkdir"))
	{
		pch = strtok(0, " ");
		if (pch)
			fs_mkdir(current_directory, pch);
		else
			printf("mkdir: missing argument\n");
	}
	else if (pch && !strcmp(pch, "format"))
	{
		pch = strtok(0, " ");
		int unit;
		if (pch && str2int(pch, &unit)) {
		    char *fs_type = strtok(0, " ");
		    struct fs *f = fs_get(fs_type);
		    fs_mkfs(f, unit);
		}
		else
			printf("mount: expected unit number but got %s\n", pch);

	}
	else if (pch && !strcmp(pch, "rmdir"))
	{
		pch = strtok(0, " ");
		if (pch)
			fs_rmdir(current_directory, pch);
		else
			printf("rmdir: missing argument\n");
	}
	else if (pch && !strcmp(pch, "chdir"))
	{
		pch = strtok(0, " ");
		if (pch)
			current_directory = fs_namei(current_directory, pch);
		else
			printf("chdir: missing argument\n");
	}
	else if (pch && !strcmp(pch, "time"))
	{
		pch = strtok(0, " ");
		if (pch)
			printf("%s: unexpected argument\n", pch);
		else
		{
			struct rtc_time time;
			rtc_read(&time);
			printf(
				"%d-%d-%d %d:%d:%d\n",
				time.year,
				time.month,
				time.day,
				time.hour,
				time.minute,
				time.second
			);
		}

	}
	else if (pch && !strcmp(pch, "help"))
	{
		printf(
			"%s\n%s\n%s\n%s\n%s\n%s\n%s\n%s\n%s\n",
			"Commands:",
			"echo <text>",
			"run <path>",
			"start <path>",
            "kill <pid>",
            "reap <pid>",
            "wait",
			"test <function>",
			"list",
			"time",
			"help",
			"exit",
            "stress"
		);
	}
	else if (pch && !strcmp(pch, "exit"))
	{
		return -1;
	}
	else if (pch)
	{
		printf("%s: command not found\n", pch);
	}
	return 0;
}

int kshell_launch()
{
	char line[1024];
	char *pos = line;
	printf ("$ ");
	while(1)
	{
		char c = keyboard_read();
		if (pos == line && c == ASCII_BS)
			continue;
		console_putchar(c);
		if (c == ASCII_CR)
		{
			int res = process_command(line);
			if (res < 0)
				break;
			pos = line;
			printf("$ ");
		}
		else if (c == ASCII_BS)
		{
			pos--;
		}
		else
		{
			*pos = c;
			pos++;
		}
		*pos = 0;
	}
	return 0;
}<|MERGE_RESOLUTION|>--- conflicted
+++ resolved
@@ -25,13 +25,8 @@
 
 static int mount_cd( int unit , char *fs_type )
 {
-<<<<<<< HEAD
 	struct fs *fs = fs_get(fs_type);
-	struct volume *v = fs_mount(fs, unit);
-=======
-	struct fs *cdrom = fs_get("cdrom");
-	struct fs_volume *v = fs_volume_mount(cdrom, unit);
->>>>>>> 5ad03256
+	struct fs_volume *v = fs_volume_mount(fs, unit);
 	if(v) {
 		struct fs_dirent *d = fs_volume_root(v);
 		if(d) {
@@ -53,11 +48,7 @@
 
 static int list_directory( const char *path )
 {
-<<<<<<< HEAD
-    struct dirent *d = current_directory;
-=======
-    struct fs_dirent *d = root_directory;
->>>>>>> 5ad03256
+    struct fs_dirent *d = current_directory;
     if(d) {
         int buffer_length = 1024;
         char *buffer = kmalloc(buffer_length);
@@ -209,7 +200,7 @@
 	{
 		pch = strtok(0, " ");
 		if (pch)
-			fs_mkdir(current_directory, pch);
+			fs_dirent_mkdir(current_directory, pch);
 		else
 			printf("mkdir: missing argument\n");
 	}
@@ -230,7 +221,7 @@
 	{
 		pch = strtok(0, " ");
 		if (pch)
-			fs_rmdir(current_directory, pch);
+			fs_dirent_rmdir(current_directory, pch);
 		else
 			printf("rmdir: missing argument\n");
 	}
@@ -238,7 +229,7 @@
 	{
 		pch = strtok(0, " ");
 		if (pch)
-			current_directory = fs_namei(current_directory, pch);
+			current_directory = fs_dirent_namei(current_directory, pch);
 		else
 			printf("chdir: missing argument\n");
 	}
