#include "kshell.h"
#include "keyboard.h"
#include "console.h"
#include "string.h"
#include "rtc.h"
#include "syscall.h"
#include "cdromfs.h"
#include "kmalloc.h"
#include "process.h"
#include "main.h"
#include "ascii.h"
#include "fs.h"
#include "kevinfs/kevinfs_test.h"
#include "syscall_handler.h"

#define HISTORY 10

static int print_directory( char *d, int length )
{
	while(length>0) {
		console_printf("%s\n",d);
		int len = strlen(d)+1;
		d += len;
		length -= len;
	}
	return 0;
}

static int mount_cd( int unit , char *fs_type )
{
	struct fs *fs = fs_get(fs_type);
	if (!fs) {
		printf("invalid fs type: %s\n", fs_type);
		return -1;
	}
	struct fs_volume *v = fs_volume_mount(fs, unit);
	if(v) {
		struct fs_dirent *d = fs_volume_root(v);
		if(d) {
            root_directory = d;
	    current_directory = d;
            return 0;
		} else {
			printf("couldn't access root dir!\n");
            return 1;
		}
		fs_volume_umount(v);
	} else {
		printf("couldn't mount filesystem!\n");
        return 2;
	}

	return 3;
}

static int list_directory( const char *path )
{
    struct fs_dirent *d = current_directory;
    if(d) {
        int buffer_length = 1024;
        char *buffer = kmalloc(buffer_length);
        if(buffer) {
            int length = fs_dirent_readdir(d,buffer,buffer_length);
            print_directory(buffer,length);
            kfree(buffer);
        }
    } else {
        printf("couldn't access root dir!\n");
    }

	return 0;
}

static int process_command(char *line)
{
	const char *pch = strtok(line, " ");
	if (pch && !strcmp(pch, "echo"))
	{
		pch = strtok(0, " ");
		if (pch) printf("%s\n", pch);
	}
	else if (pch && !strcmp(pch, "start"))
	{
		pch = strtok(0, " ");
		if (pch) {
            const char* argv[] = {pch, "start"};
			int pid = sys_process_run(pch, argv, 2);
            printf("started process %d\n", pid);
			process_yield();
		}
		else
			printf("start: missing argument\n");
	}
	else if (pch && !strcmp(pch, "run"))
	{
		pch = strtok(0, " ");
		if (pch) {
            const char* argv[] = {pch, "run"};
			int pid = sys_process_run(pch, argv, 2);
            printf("started process %d\n", pid);
            struct process_info info;
<<<<<<< HEAD
            if (!process_wait_child(&info, -1)) {
                printf("process %d exited with status %d\n", info.pid, info.exitcode);
                process_reap(info.pid);

            } else {
                printf("run: timeout\n");
            }
=======
            while (process_wait_child(&info, 5000)) {}
            printf("process %d exited with status %d\n", info.pid, info.exitcode);
            process_reap(info.pid);
>>>>>>> 24f18ebc
		}
		else
			printf("run: missing argument\n");
	}
	else if (pch && !strcmp(pch, "mount"))
	{
		pch = strtok(0, " ");
        int unit;
		if (pch && str2int(pch, &unit)) {
		    char *fs_type = strtok(0, " ");
		    mount_cd(unit, fs_type);
        }
		else
			printf("mount: expected unit number but got %s\n", pch);

	}
	else if (pch && !strcmp(pch, "reap"))
	{
		pch = strtok(0, " ");
        int pid;
		if (pch && str2int(pch, &pid)) {
		    if (process_reap(pid)) {
                printf("reap failed!\n");
            } else {
                printf("processed reaped!\n");
            }
        }
		else
			printf("reap: expected process id number but got %s\n", pch);

	}
	else if (pch && !strcmp(pch, "kill"))
	{
		pch = strtok(0, " ");
        int pid;
		if (pch && str2int(pch, &pid)) {
		    process_kill(pid);	
        }
		else
			printf("kill: expected process id number but got %s\n", pch);

	}
	else if (pch && !strcmp(pch, "wait"))
	{
		pch = strtok(0, " ");
		if (pch)
			printf("%s: unexpected argument\n", pch);
		else {
            struct process_info info;
            if (!process_wait_child(&info, 5000)) {
                printf("process %d exited with status %d\n", info.pid, info.exitcode);

            } else {
                printf("wait: timeout\n");
            }
        }

	}
	else if (pch && !strcmp(pch, "list"))
	{
		pch = strtok(0, " ");
		if (pch)
			printf("%s: unexpected argument\n", pch);
		else
			list_directory("/");

	}
	else if (pch && !strcmp(pch, "stress"))
	{
		pch = strtok(0, " ");
		if (pch)
			printf("%s: unexpected argument\n", pch);
		else {
            while (1) {
                const char *argv[] = {"TEXT.EXE","arg1","arg2","arg3","arg4","arg5",0};
                sys_process_run("TEST.EXE", argv, 6);
                struct process_info info;
                if (process_wait_child(&info, 5000)) {
                    printf("process %d exited with status %d\n", info.pid, info.exitcode);
                    if (info.exitcode != 0) return 1;
                }
            }
        }

	}
	else if (pch && !strcmp(pch, "test"))
	{
		pch = strtok(0, " ");
		if (pch && !strcmp(pch, "kmalloc"))
			kmalloc_test();
		else if (pch && !strcmp(pch, "kevinfs"))
			kevinfs_test();
		else if (pch)
			printf("test: test '%s' not found\n", pch);
		else
			printf("test: missing argument\n");
	}
	else if (pch && !strcmp(pch, "mkdir"))
	{
		pch = strtok(0, " ");
		if (pch)
			fs_dirent_mkdir(current_directory, pch);
		else
			printf("mkdir: missing argument\n");
	}
	else if (pch && !strcmp(pch, "format"))
	{
		pch = strtok(0, " ");
		int unit;
		if (pch && str2int(pch, &unit)) {
			char *fs_type = strtok(0, " ");
			struct fs *f = fs_get(fs_type);
			if (!f)
				printf("invalid fs type: %s\n", fs_type);
			else
				fs_mkfs(f, unit);
		}
		else
			printf("mount: expected unit number but got %s\n", pch);

	}
	else if (pch && !strcmp(pch, "rmdir"))
	{
		pch = strtok(0, " ");
		if (pch)
			fs_dirent_rmdir(current_directory, pch);
		else
			printf("rmdir: missing argument\n");
	}
	else if (pch && !strcmp(pch, "chdir"))
	{
		pch = strtok(0, " ");
		if (pch)
			current_directory = fs_dirent_namei(current_directory, pch);
		else
			printf("chdir: missing argument\n");
	}
	else if (pch && !strcmp(pch, "time"))
	{
		pch = strtok(0, " ");
		if (pch)
			printf("%s: unexpected argument\n", pch);
		else
		{
			struct rtc_time time;
			rtc_read(&time);
			printf(
				"%d-%d-%d %d:%d:%d\n",
				time.year,
				time.month,
				time.day,
				time.hour,
				time.minute,
				time.second
			);
		}

	}
	else if (pch && !strcmp(pch, "help"))
	{
		printf(
			"%s\n%s\n%s\n%s\n%s\n%s\n%s\n%s\n%s\n%s\n%s\n%s\n%s\n%s\n%s\n%s\n%s\n%s\n",
			"Commands:",
			"echo <text>",
			"run <path>",
			"start <path>",
            "kill <pid>",
            "reap <pid>",
            "wait",
			"test <function>",
			"list",
			"time",
			"help",
			"exit",
            "stress",
			"mount <unit_no> <fs_type>",
			"format <unit_no> <fs_type>",
			"mkdir <dir>",
			"chdir <dir>",
			"rmdir <dir>"
		);
	}
	else if (pch && !strcmp(pch, "exit"))
	{
		return -1;
	}
	else if (pch)
	{
		printf("%s: command not found\n", pch);
	}
	return 0;
}

int kshell_launch()
{
	char line[HISTORY][1024];
    char cmd[1024] = {0};
    int y = 0;
    int x = 0;
	printf ("$ ");
	while(1)
	{
		char c = keyboard_read();
		if (x == 0 && c == ASCII_BS)
			continue;
		if (c == ASCII_CR)
		{
            strcpy(cmd, line[y]);
			printf("\n");
			int res = process_command(cmd);
			if (res < 0)
				break;
			x = 0;
			printf("$ ");
            int i;
            for (i = HISTORY-1; i > 0; i--) {
                strcpy(line[i], line[i-1]);
            }
		}
		else if (c == ASCII_BS)
		{
            console_putchar(c);
			x--;
		}
		else if (c >= 0x20 && c <= 0x7E) 
        {
            console_putchar(c);
			line[y][x]= c;
			x++;
		}
        else
        {
            if (c == KEY_DOWN) //down
            {
                if (y > 0) {
                    y--;
                    while (x > 0) {
                        console_putchar('\b');
                        x--;
                    }
                    printf ("\b\b$ ");
                    console_putstring(line[y]);
                    x = strlen(line[y]);
                }
            }
            else if (c == KEY_UP) //up
            {
                if (y < HISTORY-1) {
                    y++;
                    while (x > 0) {
                        console_putchar('\b');
                        x--;
                    }
                    printf ("\b\b$ ");
                    console_putstring(line[y]);
                    x = strlen(line[y]);
                }
            }
        }
		line[y][x] = 0;
	}
	return 0;
}<|MERGE_RESOLUTION|>--- conflicted
+++ resolved
@@ -95,23 +95,13 @@
 	{
 		pch = strtok(0, " ");
 		if (pch) {
-            const char* argv[] = {pch, "run"};
-			int pid = sys_process_run(pch, argv, 2);
-            printf("started process %d\n", pid);
-            struct process_info info;
-<<<<<<< HEAD
-            if (!process_wait_child(&info, -1)) {
-                printf("process %d exited with status %d\n", info.pid, info.exitcode);
-                process_reap(info.pid);
-
-            } else {
-                printf("run: timeout\n");
-            }
-=======
-            while (process_wait_child(&info, 5000)) {}
-            printf("process %d exited with status %d\n", info.pid, info.exitcode);
-            process_reap(info.pid);
->>>>>>> 24f18ebc
+      const char* argv[] = {pch, "run"};
+      int pid = sys_process_run(pch, argv, 2);
+      printf("started process %d\n", pid);
+      struct process_info info;
+      process_wait_child(&info, -1);
+      printf("process %d exited with status %d\n", info.pid, info.exitcode);
+      process_reap(info.pid);
 		}
 		else
 			printf("run: missing argument\n");
