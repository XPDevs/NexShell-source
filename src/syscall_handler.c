/*
Copyright (C) 2015 The University of Notre Dame
This software is distributed under the GNU General Public License.
See the file LICENSE for details.
*/

#include "syscall.h"
#include "syscall_handler.h"
#include "console.h"
#include "keyboard.h"
#include "process.h"
#include "kmalloc.h"
#include "cdromfs.h"
#include "memorylayout.h"
#include "graphics_lib.h"
#include "main.h"
#include "fs.h"
#include "clock.h"
#include "rtc.h"
#include "elf.h"

int sys_debug( const char *str )
{
	console_printf("%s",str);
	return 0;
}

int sys_exit( int status )
{
	process_exit(status);
	return 0;
}

int sys_yield()
{
	process_yield();
	return 0;
}


/*
sys_process_run creates a new child process running the executable named by "path".
In this temporary implementation, we use the cdrom filesystem directly.
(Instead, we should go through the abstract filesystem interface.)
Takes in argv and argc for the new process' main
*/

int sys_process_run( const char *path, const char** argv, int argc )
{
<<<<<<< HEAD
	/* Open and find the named path, if it exists. */

	if(!root_directory) return ENOENT;

	struct fs_dirent *d = fs_dirent_namei(root_directory,path);
	if(!d) {
		return ENOENT;
	}

	int length = d->sz;

	/* Create a new process with enough pages for the executable and one page for the stack */

	struct process *p = process_create(length,PAGE_SIZE*2);
	if(!p) return ENOENT;

	/* Round up length of the executable to an even pages */

	int i;
	int npages = length/PAGE_SIZE + (length%PAGE_SIZE ? 1 : 0);

	struct fs_file *f = fs_file_open(d, 0);

	/* For each page, load one page from the file.  */
	/* Notice that the cdrom block size (2048) is half the page size (4096) */

	for(i=0;i<npages;i++) {
		unsigned vaddr = PROCESS_ENTRY_POINT + i * PAGE_SIZE;
		unsigned paddr;

		pagetable_getmap(p->pagetable,vaddr,&paddr);
		fs_file_read(f,(void*)paddr, PAGE_SIZE);
	}

    p->brk = (void*)(PROCESS_ENTRY_POINT + (npages+4)*PAGE_SIZE);

	/* Close everything up */
	
	fs_dirent_close(d);
	fs_file_close(f);
=======
	struct process *p = elf_load(path);
    
    if (!p) {
        return ENOENT;
    }
>>>>>>> 553c55f6

    /* Copy open windows */
    memcpy(p->windows, current->windows, sizeof(p->windows));
    p->window_count = current->window_count;
    int i;
    for(i=0;i<p->window_count;i++) {
        p->windows[i]->count++;
    }
    process_pass_arguments(p, argv, argc);

  
    /* Set the parent of the new process to the calling process */
    p->ppid = process_getpid();

	/* Put the new process into the ready list */

	process_launch(p);

	return p->pid;
}

int sys_sbrk(int a) {
    unsigned int vaddr = (unsigned int)current->brk;
    unsigned int paddr;
    unsigned int i;
    for (i=0; i < (unsigned int)a; i+=PAGE_SIZE) {
        if (!pagetable_getmap(current->pagetable,vaddr,&paddr)) { 
            pagetable_alloc(current->pagetable,vaddr,PAGE_SIZE,PAGE_FLAG_USER|PAGE_FLAG_READWRITE);
        }
        vaddr += PAGE_SIZE;
    }
    if (!pagetable_getmap(current->pagetable,vaddr,&paddr)) { 
        pagetable_alloc(current->pagetable,vaddr,PAGE_SIZE,PAGE_FLAG_USER|PAGE_FLAG_READWRITE);
    }
    vaddr = (unsigned int)current->brk;
    current->brk += a;
    return vaddr;
}

uint32_t sys_gettimeofday()
{
	struct rtc_time t;
	rtc_read(&t);
	return rtc_time_to_timestamp(&t);
}

int sys_open( const char *path, int mode, int flags )
{
	return ENOSYS;
}

int sys_keyboard_read_char()
{
	return keyboard_read();
}

int sys_read( int fd, void *data, int length )
{
	return ENOSYS;
}

int sys_write( int fd, void *data, int length )
{
	return ENOSYS;
}

int sys_lseek( int fd, int offset, int whence )
{
	return ENOSYS;
}

int sys_close( int fd )
{
	return ENOSYS;
}

int sys_draw_color( int wd, int r, int g, int b ) {
    if (wd < 0 || wd >= current->window_count) {
        return ENOENT;
    }
    struct graphics_color c;
    c.r = r;
    c.g = g;
    c.b = b;
    c.a = 0;
    graphics_fgcolor( current->windows[wd], c );
    return 0;
}

int sys_draw_rect( int wd, int x, int y, int w, int h ) {
    if (wd < 0 || wd >= current->window_count) {
        return ENOENT;
    }
    graphics_rect( current->windows[wd], x, y, w, h );
    return 0;
}

int sys_draw_clear( int wd, int x, int y, int w, int h ) {
    if (wd < 0 || wd >= current->window_count) {
        return ENOENT;
    }
    graphics_clear( current->windows[wd], x, y, w, h );
    return 0;
}

int sys_draw_line( int wd, int x, int y, int w, int h ) {
    if (wd < 0 || wd >= current->window_count) {
        return ENOENT;
    }
    graphics_line( current->windows[wd], x, y, w, h );
    return 0;
}

int sys_draw_char( int wd, int x, int y, char c ) {
    if (wd < 0 || wd >= current->window_count) {
        return ENOENT;
    }
    graphics_char( current->windows[wd], x, y, c );
    return 0;
}

int sys_draw_string( int wd, int x, int y, char *s ) {
    if (wd < 0 || wd >= current->window_count) {
        return ENOENT;
    }
    int i;
    for (i = 0; s[i]; i++) {
        graphics_char( current->windows[wd], x+i*8, y, s[i] );
    }
    return 0;
}

int sys_draw_create( int wd, int x, int y, int w, int h ) {
    if (current->window_count >= PROCESS_MAX_WINDOWS || wd < 0 || wd >= current->window_count || current->windows[wd]->clip.w < x + w || current->windows[wd]->clip.h < y + h) {
        return ENOENT;
    }

    current->windows[current->window_count] = graphics_create(current->windows[wd]);

    if (!current->windows[current->window_count]) {
        return ENOENT;
    }

    current->windows[current->window_count]->clip.x = x + current->windows[wd]->clip.x;
    current->windows[current->window_count]->clip.y = y + current->windows[wd]->clip.y;
    current->windows[current->window_count]->clip.w = w;
    current->windows[current->window_count]->clip.h = h;

    return current->window_count++;
}

int sys_draw_write( struct graphics_command *s ) {
    return graphics_write(s);
}

int sys_sleep(unsigned int ms)
{
	clock_wait(ms);
	return 0;
}

int sys_process_self()
{
	return process_getpid();
}

int sys_process_parent()
{
	return process_getppid();
}

int sys_process_kill( int pid )
{
	return process_kill(pid);
}

int sys_process_wait( struct process_info *info, int timeout )
{
	return process_wait_child(info, timeout);
}

int sys_process_reap( int pid )
{
	return process_reap(pid);
}

int32_t syscall_handler( syscall_t n, uint32_t a, uint32_t b, uint32_t c, uint32_t d, uint32_t e )
{
	switch(n) {
	case SYSCALL_EXIT:	return sys_exit(a);
	case SYSCALL_DEBUG:	return sys_debug((const char*)a);
	case SYSCALL_YIELD:	return sys_yield();
	case SYSCALL_OPEN:	return sys_open((const char *)a,b,c);
	case SYSCALL_READ:	return sys_read(a,(void*)b,c);
	case SYSCALL_WRITE:	return sys_write(a,(void*)b,c);
	case SYSCALL_LSEEK:	return sys_lseek(a,b,c);
<<<<<<< HEAD
    case SYSCALL_CLOSE:	return sys_close(a);
	case SYSCALL_SBRK:	return sys_sbrk(a);
=======
	case SYSCALL_CLOSE:	return sys_close(a);
	case SYSCALL_KEYBOARD_READ_CHAR:	return sys_keyboard_read_char();
>>>>>>> 553c55f6
	case SYSCALL_DRAW_COLOR:	return sys_draw_color(a, b, c, d);
	case SYSCALL_DRAW_RECT:	return sys_draw_rect(a, b, c, d, e);
	case SYSCALL_DRAW_LINE:	return sys_draw_line(a, b, c, d, e);
	case SYSCALL_DRAW_CLEAR:	return sys_draw_clear(a, b, c, d, e);
	case SYSCALL_DRAW_CHAR:	return sys_draw_char(a, b, c, (char)d);
	case SYSCALL_DRAW_STRING:	return sys_draw_string(a, b, c, (char*)d);
	case SYSCALL_DRAW_CREATE:	return sys_draw_create(a, b, c, d, e);
	case SYSCALL_DRAW_WRITE:	return sys_draw_write((struct graphics_command*)a);
	case SYSCALL_SLEEP:	return sys_sleep(a);
	case SYSCALL_GETTIMEOFDAY:	return sys_gettimeofday();
	case SYSCALL_PROCESS_SELF:	return sys_process_self();
	case SYSCALL_PROCESS_PARENT:	return sys_process_parent();
	case SYSCALL_PROCESS_RUN:	return sys_process_run((const char *)a, (const char**)b, c);
	case SYSCALL_PROCESS_KILL:	return sys_process_kill(a);
	case SYSCALL_PROCESS_WAIT:	return sys_process_wait((struct process_info*)a, b);
	case SYSCALL_PROCESS_REAP:	return sys_process_reap(a);
	default:		return -1;
	}
}
<|MERGE_RESOLUTION|>--- conflicted
+++ resolved
@@ -47,54 +47,11 @@
 
 int sys_process_run( const char *path, const char** argv, int argc )
 {
-<<<<<<< HEAD
-	/* Open and find the named path, if it exists. */
-
-	if(!root_directory) return ENOENT;
-
-	struct fs_dirent *d = fs_dirent_namei(root_directory,path);
-	if(!d) {
-		return ENOENT;
-	}
-
-	int length = d->sz;
-
-	/* Create a new process with enough pages for the executable and one page for the stack */
-
-	struct process *p = process_create(length,PAGE_SIZE*2);
-	if(!p) return ENOENT;
-
-	/* Round up length of the executable to an even pages */
-
-	int i;
-	int npages = length/PAGE_SIZE + (length%PAGE_SIZE ? 1 : 0);
-
-	struct fs_file *f = fs_file_open(d, 0);
-
-	/* For each page, load one page from the file.  */
-	/* Notice that the cdrom block size (2048) is half the page size (4096) */
-
-	for(i=0;i<npages;i++) {
-		unsigned vaddr = PROCESS_ENTRY_POINT + i * PAGE_SIZE;
-		unsigned paddr;
-
-		pagetable_getmap(p->pagetable,vaddr,&paddr);
-		fs_file_read(f,(void*)paddr, PAGE_SIZE);
-	}
-
-    p->brk = (void*)(PROCESS_ENTRY_POINT + (npages+4)*PAGE_SIZE);
-
-	/* Close everything up */
-	
-	fs_dirent_close(d);
-	fs_file_close(f);
-=======
 	struct process *p = elf_load(path);
     
     if (!p) {
         return ENOENT;
     }
->>>>>>> 553c55f6
 
     /* Copy open windows */
     memcpy(p->windows, current->windows, sizeof(p->windows));
@@ -171,62 +128,6 @@
 	return ENOSYS;
 }
 
-int sys_draw_color( int wd, int r, int g, int b ) {
-    if (wd < 0 || wd >= current->window_count) {
-        return ENOENT;
-    }
-    struct graphics_color c;
-    c.r = r;
-    c.g = g;
-    c.b = b;
-    c.a = 0;
-    graphics_fgcolor( current->windows[wd], c );
-    return 0;
-}
-
-int sys_draw_rect( int wd, int x, int y, int w, int h ) {
-    if (wd < 0 || wd >= current->window_count) {
-        return ENOENT;
-    }
-    graphics_rect( current->windows[wd], x, y, w, h );
-    return 0;
-}
-
-int sys_draw_clear( int wd, int x, int y, int w, int h ) {
-    if (wd < 0 || wd >= current->window_count) {
-        return ENOENT;
-    }
-    graphics_clear( current->windows[wd], x, y, w, h );
-    return 0;
-}
-
-int sys_draw_line( int wd, int x, int y, int w, int h ) {
-    if (wd < 0 || wd >= current->window_count) {
-        return ENOENT;
-    }
-    graphics_line( current->windows[wd], x, y, w, h );
-    return 0;
-}
-
-int sys_draw_char( int wd, int x, int y, char c ) {
-    if (wd < 0 || wd >= current->window_count) {
-        return ENOENT;
-    }
-    graphics_char( current->windows[wd], x, y, c );
-    return 0;
-}
-
-int sys_draw_string( int wd, int x, int y, char *s ) {
-    if (wd < 0 || wd >= current->window_count) {
-        return ENOENT;
-    }
-    int i;
-    for (i = 0; s[i]; i++) {
-        graphics_char( current->windows[wd], x+i*8, y, s[i] );
-    }
-    return 0;
-}
-
 int sys_draw_create( int wd, int x, int y, int w, int h ) {
     if (current->window_count >= PROCESS_MAX_WINDOWS || wd < 0 || wd >= current->window_count || current->windows[wd]->clip.w < x + w || current->windows[wd]->clip.h < y + h) {
         return ENOENT;
@@ -291,19 +192,9 @@
 	case SYSCALL_READ:	return sys_read(a,(void*)b,c);
 	case SYSCALL_WRITE:	return sys_write(a,(void*)b,c);
 	case SYSCALL_LSEEK:	return sys_lseek(a,b,c);
-<<<<<<< HEAD
-    case SYSCALL_CLOSE:	return sys_close(a);
 	case SYSCALL_SBRK:	return sys_sbrk(a);
-=======
 	case SYSCALL_CLOSE:	return sys_close(a);
 	case SYSCALL_KEYBOARD_READ_CHAR:	return sys_keyboard_read_char();
->>>>>>> 553c55f6
-	case SYSCALL_DRAW_COLOR:	return sys_draw_color(a, b, c, d);
-	case SYSCALL_DRAW_RECT:	return sys_draw_rect(a, b, c, d, e);
-	case SYSCALL_DRAW_LINE:	return sys_draw_line(a, b, c, d, e);
-	case SYSCALL_DRAW_CLEAR:	return sys_draw_clear(a, b, c, d, e);
-	case SYSCALL_DRAW_CHAR:	return sys_draw_char(a, b, c, (char)d);
-	case SYSCALL_DRAW_STRING:	return sys_draw_string(a, b, c, (char*)d);
 	case SYSCALL_DRAW_CREATE:	return sys_draw_create(a, b, c, d, e);
 	case SYSCALL_DRAW_WRITE:	return sys_draw_write((struct graphics_command*)a);
 	case SYSCALL_SLEEP:	return sys_sleep(a);
