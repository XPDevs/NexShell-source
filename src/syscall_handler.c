--- conflicted
+++ resolved
@@ -67,11 +67,7 @@
 	int i;
 	int npages = length/PAGE_SIZE + (length%PAGE_SIZE ? 1 : 0);
 
-<<<<<<< HEAD
-	struct file *f = fs_open(d, 1);
-=======
 	struct fs_file *f = fs_file_open(d, FS_FILE_READ);
->>>>>>> 70d8e80c
 
 	/* For each page, load one page from the file.  */
 	/* Notice that the cdrom block size (2048) is half the page size (4096) */
@@ -95,11 +91,8 @@
     for(i=0;i<p->window_count;i++) {
         p->windows[i]->count++;
     }
-<<<<<<< HEAD
-=======
     process_pass_arguments(p, argv, argc);
 
->>>>>>> 70d8e80c
   
     /* Set the parent of the new process to the calling process */
     p->ppid = process_getpid();
@@ -118,16 +111,10 @@
 	return rtc_time_to_timestamp(&t);
 }
 
-int sys_open( const char *path, int mode, int flags )
-{
-	return ENOSYS;
-}
-
-<<<<<<< HEAD
 int sys_mount(uint32_t device_no, const char *fs_name, const char *ns)
 {
 	struct fs *fs = fs_get(fs_name);
-	struct volume *v = fs_mount(fs, device_no);
+	struct fs_volume *v = fs_volume_mount(fs, device_no);
 	int ret = process_mount_as(v, ns);
 	kfree(fs);
 	return ret;
@@ -144,32 +131,32 @@
 	int ret = 0;
 	if (fd < 0)
 		return -1;
-	struct dirent *cwd = current->cwd;
-	struct dirent *d = fs_namei(cwd, path);
+	struct fs_dirent *cwd = current->cwd;
+	struct fs_dirent *d = fs_dirent_namei(cwd, path);
 	if (!d) {
-		ret = fs_mkfile(cwd, path);
-		d = fs_namei(cwd, path);
+		ret = fs_dirent_mkfile(cwd, path);
+		d = fs_dirent_namei(cwd, path);
 	}
-	struct file *fp = fs_open(d, mode);
+	struct fs_file *fp = fs_file_open(d, mode);
 	current->fdtable[fd] = fp;
 	return fd;
-=======
+}
+
 int sys_keyboard_read_char()
 {
 	return keyboard_read();
->>>>>>> 70d8e80c
 }
 
 int sys_read( int fd, void *data, int length )
 {
-	struct file *fp = current->fdtable[fd];
-	return fs_read(fp, data, length);
+	struct fs_file *fp = current->fdtable[fd];
+	return fs_file_read(fp, data, length);
 }
 
 int sys_write( int fd, void *data, int length )
 {
-	struct file *fp = current->fdtable[fd];
-	return fs_write(fp, data, length);
+	struct fs_file *fp = current->fdtable[fd];
+	return fs_file_write(fp, data, length);
 }
 
 int sys_lseek( int fd, int offset, int whence )
@@ -179,85 +166,10 @@
 
 int sys_close( int fd )
 {
-	struct file *fp = current->fdtable[fd];
-	fs_close(fp);
+	struct fs_file *fp = current->fdtable[fd];
+	fs_file_close(fp);
 	current->fdtable[fd] = 0;
 	return 0;
-}
-
-int sys_draw_color( int wd, int r, int g, int b ) {
-    if (wd < 0 || wd >= current->window_count) {
-        return ENOENT;
-    }
-    struct graphics_color c;
-    c.r = r;
-    c.g = g;
-    c.b = b;
-    c.a = 0;
-    graphics_fgcolor( current->windows[wd], c );
-    return 0;
-}
-
-int sys_draw_rect( int wd, int x, int y, int w, int h ) {
-    if (wd < 0 || wd >= current->window_count) {
-        return ENOENT;
-    }
-    graphics_rect( current->windows[wd], x, y, w, h );
-    return 0;
-}
-
-int sys_draw_clear( int wd, int x, int y, int w, int h ) {
-    if (wd < 0 || wd >= current->window_count) {
-        return ENOENT;
-    }
-    graphics_clear( current->windows[wd], x, y, w, h );
-    return 0;
-}
-
-int sys_draw_line( int wd, int x, int y, int w, int h ) {
-    if (wd < 0 || wd >= current->window_count) {
-        return ENOENT;
-    }
-    graphics_line( current->windows[wd], x, y, w, h );
-    return 0;
-}
-
-int sys_draw_char( int wd, int x, int y, char c ) {
-    if (wd < 0 || wd >= current->window_count) {
-        return ENOENT;
-    }
-    graphics_char( current->windows[wd], x, y, c );
-    return 0;
-}
-
-int sys_draw_string( int wd, int x, int y, char *s ) {
-    if (wd < 0 || wd >= current->window_count) {
-        return ENOENT;
-    }
-    int i;
-    for (i = 0; s[i]; i++) {
-        graphics_char( current->windows[wd], x+i*8, y, s[i] );
-    }
-    return 0;
-}
-
-int sys_draw_create( int wd, int x, int y, int w, int h ) {
-    if (current->window_count >= PROCESS_MAX_WINDOWS || wd < 0 || wd >= current->window_count || current->windows[wd]->clip.w < x + w || current->windows[wd]->clip.h < y + h) {
-        return ENOENT;
-    }
-
-    current->windows[current->window_count] = graphics_create(current->windows[wd]);
-
-    if (!current->windows[current->window_count]) {
-        return ENOENT;
-    }
-
-    current->windows[current->window_count]->clip.x = x + current->windows[wd]->clip.x;
-    current->windows[current->window_count]->clip.y = y + current->windows[wd]->clip.y;
-    current->windows[current->window_count]->clip.w = w;
-    current->windows[current->window_count]->clip.h = h;
-
-    return current->window_count++;
 }
 
 int sys_draw_color( int wd, int r, int g, int b ) {
@@ -381,10 +293,7 @@
 	case SYSCALL_WRITE:	return sys_write(a,(void*)b,c);
 	case SYSCALL_LSEEK:	return sys_lseek(a,b,c);
 	case SYSCALL_CLOSE:	return sys_close(a);
-<<<<<<< HEAD
-=======
 	case SYSCALL_KEYBOARD_READ_CHAR:	return sys_keyboard_read_char();
->>>>>>> 70d8e80c
 	case SYSCALL_DRAW_COLOR:	return sys_draw_color(a, b, c, d);
 	case SYSCALL_DRAW_RECT:	return sys_draw_rect(a, b, c, d, e);
 	case SYSCALL_DRAW_LINE:	return sys_draw_line(a, b, c, d, e);
@@ -392,24 +301,17 @@
 	case SYSCALL_DRAW_CHAR:	return sys_draw_char(a, b, c, (char)d);
 	case SYSCALL_DRAW_STRING:	return sys_draw_string(a, b, c, (char*)d);
 	case SYSCALL_DRAW_CREATE:	return sys_draw_create(a, b, c, d, e);
-<<<<<<< HEAD
-	case SYSCALL_SLEEP:	return sys_sleep(a);
-	case SYSCALL_GETTIMEOFDAY:	return sys_gettimeofday();
-	case SYSCALL_GETPID:	return sys_getpid();
-	case SYSCALL_GETPPID:	return sys_getppid();
-	case SYSCALL_MOUNT:	return sys_mount(a, (const char *) b, (const char *) c);
-	case SYSCALL_CHDIR:	return sys_chdir((const char *) a, (const char *) b);
-=======
 	case SYSCALL_DRAW_WRITE:	return sys_draw_write((struct graphics_command*)a);
 	case SYSCALL_SLEEP:	return sys_sleep(a);
 	case SYSCALL_GETTIMEOFDAY:	return sys_gettimeofday();
+	case SYSCALL_MOUNT:	return sys_mount(a, (const char *) b, (const char *) c);
+	case SYSCALL_CHDIR:	return sys_chdir((const char *) a, (const char *) b);
 	case SYSCALL_PROCESS_SELF:	return sys_process_self();
 	case SYSCALL_PROCESS_PARENT:	return sys_process_parent();
 	case SYSCALL_PROCESS_RUN:	return sys_process_run((const char *)a, (const char**)b, c);
 	case SYSCALL_PROCESS_KILL:	return sys_process_kill(a);
 	case SYSCALL_PROCESS_WAIT:	return sys_process_wait((struct process_info*)a, b);
 	case SYSCALL_PROCESS_REAP:	return sys_process_reap(a);
->>>>>>> 70d8e80c
 	default:		return -1;
 	}
 }
