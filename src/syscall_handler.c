/*
Copyright (C) 2015 The University of Notre Dame
This software is distributed under the GNU General Public License.
See the file LICENSE for details.
*/

#include "syscall.h"
#include "console.h"
#include "process.h"
#include "cdromfs.h"
#include "memorylayout.h"
#include "main.h"
#include "fs.h"
#include "clock.h"
#include "rtc.h"

int sys_debug( const char *str )
{
	console_printf("%s",str);
	return 0;
}

int sys_exit( int status )
{
	process_exit(status);
	return 0;
}

int sys_yield()
{
	process_yield();
	return 0;
}


/*
sys_run creates a new child process running the executable named by "path".
In this temporary implementation, we use the cdrom filesystem directly.
(Instead, we should go through the abstract filesystem interface.)
*/

int sys_run( const char *path )
{
	/* Open and find the named path, if it exists. */

	if(!root_directory) return ENOENT;

<<<<<<< HEAD
	struct fs_dirent *d = fs_dirent_namei(root_directory,path);
=======
	struct dirent *d = fs_namei(root_directory,path);
>>>>>>> ef037032
	if(!d) {
		return ENOENT;
	}

	int length = d->sz;

	/* Create a new process with enough pages for the executable and one page for the stack */

	struct process *p = process_create(length,PAGE_SIZE);
	if(!p) return ENOENT;

	/* Round up length of the executable to an even pages */

	int i;
	int npages = length/PAGE_SIZE + (length%PAGE_SIZE ? 1 : 0);

	struct fs_file *f = fs_file_open(d, 0);

	/* For each page, load one page from the file.  */
	/* Notice that the cdrom block size (2048) is half the page size (4096) */

	for(i=0;i<npages;i++) {
		unsigned vaddr = PROCESS_ENTRY_POINT + i * PAGE_SIZE;
		unsigned paddr;

		pagetable_getmap(p->pagetable,vaddr,&paddr);
		fs_file_read(f,(void*)paddr, PAGE_SIZE);
	}

	/* Close everything up */
	
	fs_dirent_close(d);
	fs_file_close(f);

    /* Copy open windows */
    memcpy(p->windows, current->windows, sizeof(p->windows));
    p->window_count = current->window_count;
    for(i=0;i<p->window_count;i++) {
        p->windows[i]->count++;
    }
  
    /* Set the parent of the new process to the calling process */
    p->ppid = process_getpid();

	/* Put the new process into the ready list */

	process_launch(p);

	return 0;
}

uint32_t sys_gettimeofday()
{
	struct rtc_time t;
	rtc_read(&t);
	return rtc_time_to_timestamp(&t);
}

int sys_wait()
{
	return ENOSYS;
}

int sys_open( const char *path, int mode, int flags )
{
	return ENOSYS;
}

int sys_read( int fd, void *data, int length )
{
	return ENOSYS;
}

int sys_write( int fd, void *data, int length )
{
	return ENOSYS;
}

int sys_lseek( int fd, int offset, int whence )
{
	return ENOSYS;
}

int sys_close( int fd )
{
	return ENOSYS;
}

int sys_draw_color( int wd, int r, int g, int b ) {
    if (wd < 0 || wd >= current->window_count) {
        return ENOENT;
    }
    struct graphics_color c;
    c.r = r;
    c.g = g;
    c.b = b;
    c.a = 0;
    graphics_fgcolor( current->windows[wd], c );
    return 0;
}

int sys_draw_rect( int wd, int x, int y, int w, int h ) {
    if (wd < 0 || wd >= current->window_count) {
        return ENOENT;
    }
    graphics_rect( current->windows[wd], x, y, w, h );
    return 0;
}

int sys_draw_clear( int wd, int x, int y, int w, int h ) {
    if (wd < 0 || wd >= current->window_count) {
        return ENOENT;
    }
    graphics_clear( current->windows[wd], x, y, w, h );
    return 0;
}

int sys_draw_line( int wd, int x, int y, int w, int h ) {
    if (wd < 0 || wd >= current->window_count) {
        return ENOENT;
    }
    graphics_line( current->windows[wd], x, y, w, h );
    return 0;
}

int sys_draw_char( int wd, int x, int y, char c ) {
    if (wd < 0 || wd >= current->window_count) {
        return ENOENT;
    }
    graphics_char( current->windows[wd], x, y, c );
    return 0;
}

int sys_draw_string( int wd, int x, int y, char *s ) {
    if (wd < 0 || wd >= current->window_count) {
        return ENOENT;
    }
    int i;
    for (i = 0; s[i]; i++) {
        graphics_char( current->windows[wd], x+i*8, y, s[i] );
    }
    return 0;
}

int sys_draw_create( int wd, int x, int y, int w, int h ) {
    if (current->window_count >= PROCESS_MAX_WINDOWS || wd < 0 || wd >= current->window_count || current->windows[wd]->clip.w < x + w || current->windows[wd]->clip.h < y + h) {
        return ENOENT;
    }

    current->windows[current->window_count] = graphics_create(current->windows[wd]);

    if (!current->windows[current->window_count]) {
        return ENOENT;
    }

    current->windows[current->window_count]->clip.x = x + current->windows[wd]->clip.x;
    current->windows[current->window_count]->clip.y = y + current->windows[wd]->clip.y;
    current->windows[current->window_count]->clip.w = w;
    current->windows[current->window_count]->clip.h = h;

    return current->window_count++;
}

int sys_sleep(unsigned int ms)
{
	clock_wait(ms);
	return 0;
}

int sys_getpid()
{
	return process_getpid();
}

int sys_getppid()
{
	return process_getppid();
}

int32_t syscall_handler( syscall_t n, uint32_t a, uint32_t b, uint32_t c, uint32_t d, uint32_t e )
{
	switch(n) {
	case SYSCALL_EXIT:	return sys_exit(a);
	case SYSCALL_DEBUG:	return sys_debug((const char*)a);
	case SYSCALL_YIELD:	return sys_yield();
	case SYSCALL_RUN:	return sys_run((const char *)a);
	case SYSCALL_WAIT:	return sys_wait();
	case SYSCALL_OPEN:	return sys_open((const char *)a,b,c);
	case SYSCALL_READ:	return sys_read(a,(void*)b,c);
	case SYSCALL_WRITE:	return sys_write(a,(void*)b,c);
	case SYSCALL_LSEEK:	return sys_lseek(a,b,c);
	case SYSCALL_CLOSE:	return sys_close(a);
	case SYSCALL_DRAW_COLOR:	return sys_draw_color(a, b, c, d);
	case SYSCALL_DRAW_RECT:	return sys_draw_rect(a, b, c, d, e);
	case SYSCALL_DRAW_LINE:	return sys_draw_line(a, b, c, d, e);
	case SYSCALL_DRAW_CLEAR:	return sys_draw_clear(a, b, c, d, e);
	case SYSCALL_DRAW_CHAR:	return sys_draw_char(a, b, c, (char)d);
	case SYSCALL_DRAW_STRING:	return sys_draw_string(a, b, c, (char*)d);
	case SYSCALL_DRAW_CREATE:	return sys_draw_create(a, b, c, d, e);
	case SYSCALL_SLEEP:	return sys_sleep(a);
	case SYSCALL_GETTIMEOFDAY:	return sys_gettimeofday();
	case SYSCALL_GETPID:	return sys_getpid();
	case SYSCALL_GETPPID:	return sys_getppid();
	default:		return -1;
	}
}
<|MERGE_RESOLUTION|>--- conflicted
+++ resolved
@@ -45,11 +45,7 @@
 
 	if(!root_directory) return ENOENT;
 
-<<<<<<< HEAD
 	struct fs_dirent *d = fs_dirent_namei(root_directory,path);
-=======
-	struct dirent *d = fs_namei(root_directory,path);
->>>>>>> ef037032
 	if(!d) {
 		return ENOENT;
 	}
