--- conflicted
+++ resolved
@@ -14,12 +14,9 @@
 int	 strcmp( const char *a, const char *b );
 int	 strncmp( const char *a, const char *b, unsigned length );
 unsigned strlen( const char *s );
+char *strcat (char *d, const char *s);
 char *uint_to_string(uint32_t u, char *str);
 char *	 strrev( char *s );
-<<<<<<< HEAD
-char *	 strcat( char *d, const char *s );
-=======
->>>>>>> 70d8e80c
 
 char * strtok( char *s, const char *delim );
 
