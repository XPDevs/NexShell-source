--- conflicted
+++ resolved
@@ -11,11 +11,8 @@
 int	 strcmp( const char *a, const char *b );
 int	 strncmp( const char *a, const char *b, unsigned length );
 unsigned strlen( const char *s );
-<<<<<<< HEAD
 char *	 strrev( char *s );
-=======
 char *	 strcat( char *d, const char *s );
->>>>>>> 596d5bca
 
 char * strtok( char *s, const char *delim );
 
