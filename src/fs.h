--- conflicted
+++ resolved
@@ -1,5 +1,8 @@
 #ifndef FS_H
 #define FS_H
+
+#define FS_FILE_READ (1 << 0)
+#define FS_FILE_WRITE (1 << 1)
 
 #include "kerneltypes.h"
 #include "list.h"
@@ -7,18 +10,15 @@
 struct fs {
 	struct list_node node;
 	char *name;
-<<<<<<< HEAD
-	struct volume *(*mount)(uint32_t device_no);
+	struct fs_volume *(*mount)(uint32_t device_no);
 	int (*mkfs)(uint32_t device_no);
-=======
-	struct fs_volume *(*mount)(uint32_t device_no);
->>>>>>> 5ad03256
 };
 
 struct fs_file {
 	void *private_data;
 	struct fs_dirent *d;
 	uint32_t sz;
+	int8_t mode;
 };
 
 struct fs_volume {
@@ -34,53 +34,7 @@
 	const struct fs_dirent_ops *ops;
 };
 
-<<<<<<< HEAD
-struct fs_file_ops {
-	int (*read)(struct file *f, char *buffer, uint32_t n);
-	int (*write)(struct file *f, char *buffer, uint32_t n);
-	int (*close)(struct file *f);
-};
-
-struct fs_volume_ops {
-	struct dirent *(*root)(struct volume *d);
-	int (*umount)(struct volume *d);
-};
-
-struct fs_dirent_ops {
-	struct file *(*open)(struct dirent *d, int8_t mode);
-	int (*close)(struct dirent *d);
-	int (*mkdir)(struct dirent *d, const char *name);
-	int (*mkfile)(struct dirent *d, const char *name);
-	struct dirent *(*lookup)(struct dirent *d, const char *name);
-	int (*readdir)(struct dirent *d, char *buffer, int buffer_length);
-	int (*rmdir)(struct dirent *d, const char *name);
-	int (*link)(struct dirent *d, const char *oldpath, const char *newpath);
-	int (*unlink)(struct dirent *d, const char *name);
-};
-
-struct fs *fs_get(const char *name);
-int fs_register(struct fs *f);
-
-struct volume *fs_mount(struct fs *f, uint32_t device_no);
-int fs_umount(struct volume *v);
-struct dirent *fs_root(struct volume *);
-
-struct file *fs_open(struct dirent *d, uint8_t mode);
-int fs_read(struct file *f, char *buffer, uint32_t n);
-int fs_write(struct file *f, char *buffer, uint32_t n);
-int fs_dirent_close(struct dirent *d);
-int fs_close(struct file *f);
-struct dirent *fs_create(struct dirent *d, const char *name);
-struct dirent *fs_namei(struct dirent *d, const char *path);
-int fs_readdir(struct dirent *d, char *buffer, int buffer_length);
-int fs_rmdir(struct dirent *d, const char *name);
-int fs_link(struct dirent *d, const char *oldpath, const char *newpath);
-int fs_unlink(struct dirent *d, const char *name);
-int fs_mkdir(struct dirent *d, const char *name);
-int fs_mkfile(struct dirent *d, const char *name);
-int fs_rmdir(struct dirent *d, const char *name);
 int fs_mkfs(struct fs *f, uint32_t device_no);
-=======
 struct fs *fs_get(const char *name);
 int fs_register(struct fs *f);
 
@@ -91,12 +45,14 @@
 struct fs_file *fs_file_open(struct fs_dirent *d, uint8_t mode);
 int fs_dirent_close(struct fs_dirent *d);
 int fs_file_read(struct fs_file *f, char *buffer, uint32_t n);
+int fs_file_write(struct fs_file *f, char *buffer, uint32_t n);
 int fs_file_close(struct fs_file *f);
 struct fs_dirent *fs_dirent_namei(struct fs_dirent *d, const char *path);
 int fs_dirent_readdir(struct fs_dirent *d, char *buffer, int buffer_length);
 int fs_dirent_rmdir(struct fs_dirent *d, const char *name);
 int fs_dirent_link(struct fs_dirent *d, const char *oldpath, const char *newpath);
 int fs_dirent_unlink(struct fs_dirent *d, const char *name);
->>>>>>> 5ad03256
+int fs_dirent_mkdir(struct fs_dirent *d, const char *name);
+int fs_dirent_mkfile(struct fs_dirent *d, const char *name);
 
 #endif