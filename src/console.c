/*
Copyright (C) 2015 The University of Notre Dame
This software is distributed under the GNU General Public License.
See the file LICENSE for details.
*/

#include "console.h"
#include "serial.h"
#include "graphics.h"
#include "device.h"
#include "kmalloc.h"

struct console_device{
    struct device device;
    int xsize;
    int ysize;
    int xpos;
    int ypos;
    struct graphics *gx;
};


struct graphics_color bgcolor = {0,0,0};
struct graphics_color fgcolor = {255,0,0};
struct console_device console = {0};

static void console_reset(struct console_device *d)
{
	d->xpos = d->ypos = 0;
	d->xsize = graphics_width(d->gx)/8;
	d->ysize = graphics_height(d->gx)/8;
	graphics_fgcolor(d->gx,fgcolor);
	graphics_bgcolor(d->gx,bgcolor);
	graphics_clear(d->gx,0,0,graphics_width(d->gx),graphics_height(d->gx));
}

void console_heartbeat()
{
	static int onoff=0;
	if(onoff) {
		graphics_char(console.gx,console.xpos*8,console.ypos*8,' ');
	} else {
		graphics_char(console.gx,console.xpos*8,console.ypos*8,'_');
	}
	onoff = !onoff;
}

int console_device_write( struct device *device, void *buffer, int size, int offset )
{
	struct console_device *d = (struct console_device*)device;
	graphics_char(d->gx,d->xpos*8,d->ypos*8,' ');

	int i;
	for (i = 0; i < size; i++) {
		char c = ((char*)buffer)[i];
#ifdef TEST
			serial_write(0, c);
#endif
		switch(c) {
			case 13:
			case 10:
				d->xpos=0;
				d->ypos++;
				break;
			case '\f':
				d->xpos = d->ypos = 0;
				d->xsize = graphics_width(d->gx)/8;
				d->ysize = graphics_height(d->gx)/8;
				graphics_fgcolor(d->gx,fgcolor);
				graphics_bgcolor(d->gx,bgcolor);
				graphics_clear(d->gx,0,0,graphics_width(d->gx),graphics_height(d->gx));
				break;
			case '\b':
				d->xpos--;
				break;
			default:
				graphics_char(d->gx,d->xpos*8,d->ypos*8,c);
				d->xpos++;
				break;
		}

		if(d->xpos<0) {
			d->xpos=d->xsize-1;
			d->ypos--;
		}

		if(d->xpos>=d->xsize) {
			d->xpos=0;
			d->ypos++;
		}

		if(d->ypos>=d->ysize) {
			d->xpos = d->ypos = 0;
			d->xsize = graphics_width(d->gx)/8;
			d->ysize = graphics_height(d->gx)/8;
			graphics_fgcolor(d->gx,fgcolor);
			graphics_bgcolor(d->gx,bgcolor);
			graphics_clear(d->gx,0,0,graphics_width(d->gx),graphics_height(d->gx));
		}

	}
	graphics_char(d->gx,d->xpos*8,d->ypos*8,'_');
	return i;
}

void console_putchar( char c )
{
	device_write((struct device*)&console, &c, 1, 0);
}

void console_putstring( const char *s )
{
	while(*s) {
		console_putchar(*s);
		s++;
	}
}

int console_write( int unit, const void *buffer, int length, int offset )
{
	device_write((struct device*)&console, (void*)buffer, length, offset);
	return 1;
}

struct device * console_get()
{
    return (struct device*)&console;
}

struct device * console_init( struct graphics *g )
{
	console.gx = g;
    console.device.block_size = 1;
	console.device.write = console_device_write;
<<<<<<< HEAD
	console_reset(&console);
=======
	console.device.buffer = 0;
	console_reset();
>>>>>>> 7b0010e7
	console_putstring("\nconsole: initialized\n");
    return (struct device*)&console;
}

int console_device_write_debug( struct device *device, void *buffer, int size, int offset )
{
    return console_device_write(device, buffer, size, offset);
}
struct device * console_create( struct graphics *g )
{
    struct console_device *c = kmalloc(sizeof(*c));
	c->gx = g;
    c->device.block_size = 1;
	c->device.write = console_device_write_debug;
	console_reset(c);
    return (struct device*)c;
}

void printf_putchar( char c )
{
	console_write(0,&c,1,0);
}

void printf_putstring( char *s )
{
	console_write(0,s,strlen(s),0);
}
<|MERGE_RESOLUTION|>--- conflicted
+++ resolved
@@ -132,12 +132,8 @@
 	console.gx = g;
     console.device.block_size = 1;
 	console.device.write = console_device_write;
-<<<<<<< HEAD
 	console_reset(&console);
-=======
 	console.device.buffer = 0;
-	console_reset();
->>>>>>> 7b0010e7
 	console_putstring("\nconsole: initialized\n");
     return (struct device*)&console;
 }
@@ -151,6 +147,7 @@
     struct console_device *c = kmalloc(sizeof(*c));
 	c->gx = g;
     c->device.block_size = 1;
+    c->device.buffer = 0;
 	c->device.write = console_device_write_debug;
 	console_reset(c);
     return (struct device*)c;
