--- conflicted
+++ resolved
@@ -27,12 +27,13 @@
 	kfree(bm);
 }
 
-static struct fs_file *init_file(struct fs_dirent *d) {
+static struct fs_file *init_file(struct fs_dirent *d, uint32_t mode) {
 	struct fs_file *res = kmalloc(sizeof(struct fs_file));
 	struct fs_volume *v = d->v;
 	res->sz = d->sz;
 	res->d = d;
 	res->private_data = init_block_map(v->block_size);
+	res->mode = mode;
 	return res;
 }
 
@@ -97,11 +98,7 @@
 	return -1;
 }
 
-<<<<<<< HEAD
-static struct dirent *fs_lookup(struct dirent *d, const char *name)
-=======
 static struct fs_dirent *fs_dirent_lookup(struct fs_dirent *d, const char *name)
->>>>>>> 5ad03256
 {
 	const struct fs_dirent_ops *ops = d->ops;
 	if (ops->lookup) {
@@ -112,22 +109,14 @@
 	return 0;
 }
 
-<<<<<<< HEAD
-struct dirent *fs_namei( struct dirent *d, const char *path )
-=======
 struct fs_dirent *fs_dirent_namei( struct fs_dirent *d, const char *path )
->>>>>>> 5ad03256
 {
 	char *lpath = kmalloc(strlen(path)+1);
 	strcpy(lpath,path);
 
 	char *part = strtok(lpath,"/");
 	while(part) {
-<<<<<<< HEAD
-		d = fs_lookup(d,part);
-=======
 		d = fs_dirent_lookup(d,part);
->>>>>>> 5ad03256
 		if(!d) break;
 
 		part = strtok(0,"/");
@@ -136,11 +125,7 @@
 	return d;
 }
 
-<<<<<<< HEAD
-int fs_dirent_close(struct dirent *d)
-=======
 int fs_dirent_close(struct fs_dirent *d)
->>>>>>> 5ad03256
 {
 	const struct fs_dirent_ops *ops = d->ops;
 	if (ops->close)
@@ -167,13 +152,17 @@
 
 struct fs_file *fs_file_open(struct fs_dirent *d, uint8_t mode)
 {
-	return init_file(d);
+	return init_file(d, mode);
 }
 
 int fs_file_read(struct fs_file *f, char *buffer, uint32_t n)
 {
 	struct fs_block_map *bm = f->private_data;
 	uint32_t read = 0;
+
+	if (!(FS_FILE_READ & f->mode))
+		return -1;
+
 	while (read < n && bm->block * bm->block_size + (bm->offset % bm->block_size) < f->sz) {
 		uint32_t to_read = 0;
 		if (bm->offset == bm->read_length) {
@@ -194,11 +183,10 @@
 		bm->offset += to_read;
 		read += to_read;
 	}
-<<<<<<< HEAD
-	return 0;
-}
-
-int fs_mkdir(struct dirent *d, const char *name)
+	return read;
+}
+
+int fs_dirent_mkdir(struct fs_dirent *d, const char *name)
 {
 	const struct fs_dirent_ops *ops = d->ops;
 	if (ops->mkdir)
@@ -208,7 +196,7 @@
 	return 0;
 }
 
-int fs_mkfile(struct dirent *d, const char *name)
+int fs_dirent_mkfile(struct fs_dirent *d, const char *name)
 {
 	const struct fs_dirent_ops *ops = d->ops;
 	if (ops->mkfile)
@@ -218,7 +206,7 @@
 	return 0;
 }
 
-int fs_rmdir(struct dirent *d, const char *name)
+int fs_dirent_rmdir(struct fs_dirent *d, const char *name)
 {
 	const struct fs_dirent_ops *ops = d->ops;
 	if (ops->rmdir)
@@ -228,7 +216,7 @@
 	return 0;
 }
 
-int fs_unlink(struct dirent *d, const char *name)
+int fs_dirent_unlink(struct fs_dirent *d, const char *name)
 {
 	const struct fs_dirent_ops *ops = d->ops;
 	if (ops->unlink)
@@ -238,16 +226,41 @@
 	return 0;
 }
 
-
-int fs_write(struct file *f, char *buffer, uint32_t buffer_length)
-{
-	const struct fs_file_ops *ops = f->ops;
-	if (ops->write)
-	{
-		return ops->write(f, buffer, buffer_length);
-	}
-	return 0;
-}
+int fs_file_write(struct fs_file *f, char *buffer, uint32_t n)
+{
+	struct fs_dirent *d = f->d;
+	struct fs_block_map *bm = f->private_data;
+	const struct fs_dirent_ops *ops = d->ops;
+	uint32_t i, total_copy_length = 0;
+	uint32_t direct_addresses_start = bm->block, direct_addresses_end =  bm->block + (bm->offset + n) / bm->block_size;
+	uint32_t start_offset = bm->offset % bm->block_size, end_offset = (bm->offset + n - 1) % bm->block_size;
+	uint32_t end_len = direct_addresses_end * bm->block_size + end_offset;
+
+	if (!(FS_FILE_WRITE & f->mode))
+		return -1;
+
+	if (end_len > d->sz && (!ops->resize || ops->resize(d, end_len) < 0))
+		return -1;
+
+	for (i = direct_addresses_start; i <= direct_addresses_end; i++) {
+		char buffer_part[bm->block_size];
+		char *copy_start = buffer_part;
+		uint32_t buffer_part_len = bm->block_size;
+		memset(buffer_part, 0, sizeof(buffer_part));
+		if (i == direct_addresses_start) {
+			copy_start += start_offset;
+		}
+		if (i == direct_addresses_end) {
+			buffer_part_len -= bm->block_size - end_offset;
+		}
+		memcpy(copy_start, buffer + total_copy_length, buffer_part_len);
+		if (!ops->write_block || ops->write_block(d, buffer_part, i) < 0)
+			return -1;
+		total_copy_length += buffer_part_len;
+	}
+	return total_copy_length;
+}
+
 
 int fs_mkfs(struct fs *f, uint32_t device_no)
 {
@@ -256,7 +269,4 @@
 		return f->mkfs(device_no);
 	}
 	return 0;
-=======
-	return read;
->>>>>>> 5ad03256
 }