--- conflicted
+++ resolved
@@ -1,8 +1,4 @@
-<<<<<<< HEAD
-OBJECTS=kernelcore.o main.o console.o memory.o keyboard.o mouse.o clock.o interrupt.o kmalloc.o pic.o ata.o cdromfs.o string.o bitmap.o graphics.o font.o syscall.o syscall_handler.o process.o mutex.o list.o pagetable.o rtc.o kmalloc_test.o
-=======
-OBJECTS=kernelcore.o main.o console.o memory.o keyboard.o mouse.o clock.o interrupt.o kmalloc.o pic.o ata.o cdromfs.o string.o bitmap.o graphics.o font.o syscall.o syscall_handler.o process.o mutex.o list.o pagetable.o rtc.o shell.o
->>>>>>> 0781e07b
+OBJECTS=kernelcore.o main.o console.o memory.o keyboard.o mouse.o clock.o interrupt.o kmalloc.o pic.o ata.o cdromfs.o string.o bitmap.o graphics.o font.o syscall.o syscall_handler.o process.o mutex.o list.o pagetable.o rtc.o shell.o kmalloc_test.o
 
 KERNEL_CCFLAGS=-Wall -c -ffreestanding -m32 -march=i386
 KERNEL_LDFLAGS=-m elf_i386
