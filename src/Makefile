KERNEL_OBJECTS=kernelcore.o main.o console.o memory.o keyboard.o mouse.o clock.o interrupt.o kmalloc.o pic.o ata.o cdromfs.o string.o bitmap.o graphics.o font.o syscall_handler.o process.o mutex.o list.o pagetable.o rtc.o kshell.o fs.o kevinfs/kevinfs.o hashtable.o kevinfs/kevinfs_test.o kevinfs/kevinfs_ata.o serial.o elf.o

USER_OBJECTS=user-start.o test.o syscall.o syscalls.o string.o user-io.o

<<<<<<< HEAD
KERNEL_CCFLAGS=-Wall -c -ffreestanding -fno-pie -g
CC?=i386-elf-gcc
LD?=i386-elf-ld
OBJCOPY?=objcopy
ISOGEN?=genisoimage
=======
KERNEL_CCFLAGS=-Wall -c -ffreestanding -fno-pie
CC=i686-elf-gcc
LD=i686-elf-ld
ISOGEN=genisoimage
>>>>>>> fdea6cd7

all: basekernel.iso

basekernel.iso: basekernel.img test.exe saver.exe ball.exe long.exe write.exe copy.exe
	${ISOGEN} -J -R -o $@ -b $^ $<

basekernel.img: bootblock kernel
	cat bootblock kernel /dev/zero | head -c 1474560 > basekernel.img

bootblock.elf: bootblock.o
	${LD} ${KERNEL_LDFLAGS} -Ttext 0 $< -o $@

kernel: kernel.elf
	${OBJCOPY} -O binary $< $@

bootblock: bootblock.elf
	${OBJCOPY} -O binary $< $@

%.exe: %.elf
	${OBJCOPY} -O binary $< $@

kernel.elf: ${KERNEL_OBJECTS}
	${LD} ${KERNEL_LDFLAGS} -Ttext 0x10000 ${KERNEL_OBJECTS} -o $@

%.o: %.c
	${CC} ${KERNEL_CCFLAGS} $< -o $@

%.o: %.S
	${CC} ${KERNEL_CCFLAGS} $< -o $@

<<<<<<< HEAD
test.elf: test.o $(USER_OBJECTS)
	${LD} ${KERNEL_LDFLAGS} -Ttext 0x80000000 user-start.o $< syscall.o syscalls.o string.o user-io.o -o $@

long.elf: long.o $(USER_OBJECTS)
	${LD} ${KERNEL_LDFLAGS} -Ttext 0x80000000 user-start.o $< syscall.o syscalls.o string.o user-io.o -o $@

saver.elf: saver.o $(USER_OBJECTS)
	${LD} ${KERNEL_LDFLAGS} -Ttext 0x80000000 user-start.o $< syscall.o syscalls.o string.o user-io.o -o $@

ball.elf: ball.o $(USER_OBJECTS)
	${LD} ${KERNEL_LDFLAGS} -Ttext 0x80000000 user-start.o $< syscall.o syscalls.o user-io.o string.o -o $@
=======
test.exe: test.o $(USER_OBJECTS)
	${LD} ${KERNEL_LDFLAGS} -Ttext 0x80000000 -s user-start.o $< syscall.o syscalls.o string.o user-io.o -o $@

long.exe: long.o $(USER_OBJECTS)
	${LD} ${KERNEL_LDFLAGS} -Ttext 0x80000000 -s user-start.o $< syscall.o syscalls.o string.o user-io.o -o $@

write.exe: write.o $(USER_OBJECTS)
	${LD} ${KERNEL_LDFLAGS} -Ttext 0x80000000 -s --oformat binary user-start.o $< syscall.o syscalls.o string.o user-io.o -o $@

saver.exe: saver.o $(USER_OBJECTS)
	${LD} ${KERNEL_LDFLAGS} -Ttext 0x80000000 -s user-start.o $< syscall.o syscalls.o string.o user-io.o -o $@

ball.exe: ball.o $(USER_OBJECTS)
	${LD} ${KERNEL_LDFLAGS} -Ttext 0x80000000 -s user-start.o $< syscall.o syscalls.o user-io.o string.o -o $@

copy.exe: copy.o $(USER_OBJECTS)
	${LD} ${KERNEL_LDFLAGS} -Ttext 0x80000000 -s --oformat binary user-start.o $< syscall.o syscalls.o string.o user-io.o -o $@
>>>>>>> fdea6cd7

clean:
	rm -rf basekernel.img bootblock kernel *.o kevinfs/*.o test.exe saver.exe ball.exe long.exe write.exe copy.exe<|MERGE_RESOLUTION|>--- conflicted
+++ resolved
@@ -2,18 +2,11 @@
 
 USER_OBJECTS=user-start.o test.o syscall.o syscalls.o string.o user-io.o
 
-<<<<<<< HEAD
-KERNEL_CCFLAGS=-Wall -c -ffreestanding -fno-pie -g
-CC?=i386-elf-gcc
-LD?=i386-elf-ld
-OBJCOPY?=objcopy
-ISOGEN?=genisoimage
-=======
 KERNEL_CCFLAGS=-Wall -c -ffreestanding -fno-pie
 CC=i686-elf-gcc
 LD=i686-elf-ld
 ISOGEN=genisoimage
->>>>>>> fdea6cd7
+OBJCOPY=i686-elf-objcopy
 
 all: basekernel.iso
 
@@ -44,7 +37,6 @@
 %.o: %.S
 	${CC} ${KERNEL_CCFLAGS} $< -o $@
 
-<<<<<<< HEAD
 test.elf: test.o $(USER_OBJECTS)
 	${LD} ${KERNEL_LDFLAGS} -Ttext 0x80000000 user-start.o $< syscall.o syscalls.o string.o user-io.o -o $@
 
@@ -56,25 +48,12 @@
 
 ball.elf: ball.o $(USER_OBJECTS)
 	${LD} ${KERNEL_LDFLAGS} -Ttext 0x80000000 user-start.o $< syscall.o syscalls.o user-io.o string.o -o $@
-=======
-test.exe: test.o $(USER_OBJECTS)
-	${LD} ${KERNEL_LDFLAGS} -Ttext 0x80000000 -s user-start.o $< syscall.o syscalls.o string.o user-io.o -o $@
 
-long.exe: long.o $(USER_OBJECTS)
-	${LD} ${KERNEL_LDFLAGS} -Ttext 0x80000000 -s user-start.o $< syscall.o syscalls.o string.o user-io.o -o $@
+write.elf: write.o $(USER_OBJECTS)
+	${LD} ${KERNEL_LDFLAGS} -Ttext 0x80000000 user-start.o $< syscall.o syscalls.o string.o user-io.o -o $@
 
-write.exe: write.o $(USER_OBJECTS)
-	${LD} ${KERNEL_LDFLAGS} -Ttext 0x80000000 -s --oformat binary user-start.o $< syscall.o syscalls.o string.o user-io.o -o $@
-
-saver.exe: saver.o $(USER_OBJECTS)
-	${LD} ${KERNEL_LDFLAGS} -Ttext 0x80000000 -s user-start.o $< syscall.o syscalls.o string.o user-io.o -o $@
-
-ball.exe: ball.o $(USER_OBJECTS)
-	${LD} ${KERNEL_LDFLAGS} -Ttext 0x80000000 -s user-start.o $< syscall.o syscalls.o user-io.o string.o -o $@
-
-copy.exe: copy.o $(USER_OBJECTS)
-	${LD} ${KERNEL_LDFLAGS} -Ttext 0x80000000 -s --oformat binary user-start.o $< syscall.o syscalls.o string.o user-io.o -o $@
->>>>>>> fdea6cd7
+copy.elf: copy.o $(USER_OBJECTS)
+	${LD} ${KERNEL_LDFLAGS} -Ttext 0x80000000 user-start.o $< syscall.o syscalls.o string.o user-io.o -o $@
 
 clean:
 	rm -rf basekernel.img bootblock kernel *.o kevinfs/*.o test.exe saver.exe ball.exe long.exe write.exe copy.exe