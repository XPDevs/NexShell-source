--- conflicted
+++ resolved
@@ -37,11 +37,7 @@
 	${LD} ${KERNEL_LDFLAGS} -Ttext 0x80000000 -s user-start.o $< syscall.o syscalls.o string.o user-io.o -o $@
 
 ball.exe: ball.o $(USER_OBJECTS)
-<<<<<<< HEAD
-	${LD} ${KERNEL_LDFLAGS} -Ttext 0x80000000 -s user-start.o $< syscall.o syscalls.o -o $@
-=======
-	${LD} ${KERNEL_LDFLAGS} -Ttext 0x80000000 -s --oformat binary user-start.o $< syscall.o syscalls.o user-io.o string.o -o $@
->>>>>>> df07eaa8
+${LD} ${KERNEL_LDFLAGS} -Ttext 0x80000000 -s user-start.o $< syscall.o syscalls.o user-io.o string.o -o $@
 
 clean:
 	rm -rf basekernel.img bootblock kernel *.o test.exe saver.exe ball.exe long.exe