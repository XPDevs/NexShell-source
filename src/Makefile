KERNEL_OBJECTS=kernelcore.o main.o console.o memory.o keyboard.o mouse.o clock.o interrupt.o kmalloc.o pic.o ata.o cdromfs.o string.o bitmap.o graphics.o font.o syscall_handler.o process.o mutex.o list.o pagetable.o rtc.o kshell.o fs.o kevinfs/kevinfs.o hashtable.o kevinfs/kevinfs_test.o kevinfs/kevinfs_ata.o

USER_OBJECTS=user-start.o test.o syscall.o syscalls.o string.o user-io.o

KERNEL_CCFLAGS=-Wall -c -ffreestanding -fno-pie
<<<<<<< HEAD
CC?=i686-elf-gcc
LD?=i686-elf-ld
ISOGEN?=genisoimage

all: basekernel.iso

basekernel.iso: basekernel.img test.exe saver.exe ball.exe long.exe write.exe copy.exe
=======
CC=i686-elf-gcc
LD=i686-elf-ld
ISOGEN=genisoimage

all: basekernel.iso

basekernel.iso: basekernel.img test.exe saver.exe ball.exe long.exe
>>>>>>> 70d8e80c
	${ISOGEN} -J -R -o $@ -b $^ $<

basekernel.img: bootblock kernel
	cat bootblock kernel /dev/zero | head -c 1474560 > basekernel.img

bootblock: bootblock.o
	${LD} ${KERNEL_LDFLAGS} -Ttext 0 -s --oformat binary $< -o $@

kernel: ${KERNEL_OBJECTS}
	${LD} ${KERNEL_LDFLAGS} -Ttext 0x10000 -s --oformat binary ${KERNEL_OBJECTS} -o $@

%.o: %.c
	${CC} ${KERNEL_CCFLAGS} $< -o $@

%.o: %.S
	${CC} ${KERNEL_CCFLAGS} $< -o $@

test.exe: test.o $(USER_OBJECTS)
	${LD} ${KERNEL_LDFLAGS} -Ttext 0x80000000 -s --oformat binary user-start.o $< syscall.o syscalls.o string.o user-io.o -o $@

long.exe: long.o $(USER_OBJECTS)
	${LD} ${KERNEL_LDFLAGS} -Ttext 0x80000000 -s --oformat binary user-start.o $< syscall.o syscalls.o string.o user-io.o -o $@

<<<<<<< HEAD
write.exe: write.o $(USER_OBJECTS)
	${LD} ${KERNEL_LDFLAGS} -Ttext 0x80000000 -s --oformat binary user-start.o $< syscall.o syscalls.o string.o user-io.o -o $@

saver.exe: saver.o $(USER_OBJECTS)
	${LD} ${KERNEL_LDFLAGS} -Ttext 0x80000000 -s --oformat binary user-start.o $< syscall.o syscalls.o -o $@
=======
saver.exe: saver.o $(USER_OBJECTS)
	${LD} ${KERNEL_LDFLAGS} -Ttext 0x80000000 -s --oformat binary user-start.o $< syscall.o syscalls.o string.o user-io.o -o $@

ball.exe: ball.o $(USER_OBJECTS)
	${LD} ${KERNEL_LDFLAGS} -Ttext 0x80000000 -s --oformat binary user-start.o $< syscall.o syscalls.o user-io.o string.o -o $@
>>>>>>> 70d8e80c

ball.exe: ball.o $(USER_OBJECTS)
	${LD} ${KERNEL_LDFLAGS} -Ttext 0x80000000 -s --oformat binary user-start.o $< syscall.o syscalls.o -o $@

copy.exe: copy.o $(USER_OBJECTS)
	${LD} ${KERNEL_LDFLAGS} -Ttext 0x80000000 -s --oformat binary user-start.o $< syscall.o syscalls.o string.o user-io.o -o $@

clean:
<<<<<<< HEAD
	rm -rf basekernel.img bootblock kernel *.o kevinfs/*.o test.exe saver.exe ball.exe long.exe write.exe copy.exe
=======
	rm -rf basekernel.img bootblock kernel *.o kevinfs/*.o test.exe saver.exe ball.exe long.exe
>>>>>>> 70d8e80c
<|MERGE_RESOLUTION|>--- conflicted
+++ resolved
@@ -3,23 +3,13 @@
 USER_OBJECTS=user-start.o test.o syscall.o syscalls.o string.o user-io.o
 
 KERNEL_CCFLAGS=-Wall -c -ffreestanding -fno-pie
-<<<<<<< HEAD
-CC?=i686-elf-gcc
-LD?=i686-elf-ld
-ISOGEN?=genisoimage
-
-all: basekernel.iso
-
-basekernel.iso: basekernel.img test.exe saver.exe ball.exe long.exe write.exe copy.exe
-=======
 CC=i686-elf-gcc
 LD=i686-elf-ld
 ISOGEN=genisoimage
 
 all: basekernel.iso
 
-basekernel.iso: basekernel.img test.exe saver.exe ball.exe long.exe
->>>>>>> 70d8e80c
+basekernel.iso: basekernel.img test.exe saver.exe ball.exe long.exe write.exe copy.exe
 	${ISOGEN} -J -R -o $@ -b $^ $<
 
 basekernel.img: bootblock kernel
@@ -43,29 +33,17 @@
 long.exe: long.o $(USER_OBJECTS)
 	${LD} ${KERNEL_LDFLAGS} -Ttext 0x80000000 -s --oformat binary user-start.o $< syscall.o syscalls.o string.o user-io.o -o $@
 
-<<<<<<< HEAD
 write.exe: write.o $(USER_OBJECTS)
 	${LD} ${KERNEL_LDFLAGS} -Ttext 0x80000000 -s --oformat binary user-start.o $< syscall.o syscalls.o string.o user-io.o -o $@
 
-saver.exe: saver.o $(USER_OBJECTS)
-	${LD} ${KERNEL_LDFLAGS} -Ttext 0x80000000 -s --oformat binary user-start.o $< syscall.o syscalls.o -o $@
-=======
 saver.exe: saver.o $(USER_OBJECTS)
 	${LD} ${KERNEL_LDFLAGS} -Ttext 0x80000000 -s --oformat binary user-start.o $< syscall.o syscalls.o string.o user-io.o -o $@
 
 ball.exe: ball.o $(USER_OBJECTS)
 	${LD} ${KERNEL_LDFLAGS} -Ttext 0x80000000 -s --oformat binary user-start.o $< syscall.o syscalls.o user-io.o string.o -o $@
->>>>>>> 70d8e80c
-
-ball.exe: ball.o $(USER_OBJECTS)
-	${LD} ${KERNEL_LDFLAGS} -Ttext 0x80000000 -s --oformat binary user-start.o $< syscall.o syscalls.o -o $@
 
 copy.exe: copy.o $(USER_OBJECTS)
 	${LD} ${KERNEL_LDFLAGS} -Ttext 0x80000000 -s --oformat binary user-start.o $< syscall.o syscalls.o string.o user-io.o -o $@
 
 clean:
-<<<<<<< HEAD
-	rm -rf basekernel.img bootblock kernel *.o kevinfs/*.o test.exe saver.exe ball.exe long.exe write.exe copy.exe
-=======
-	rm -rf basekernel.img bootblock kernel *.o kevinfs/*.o test.exe saver.exe ball.exe long.exe
->>>>>>> 70d8e80c
+	rm -rf basekernel.img bootblock kernel *.o kevinfs/*.o test.exe saver.exe ball.exe long.exe write.exe copy.exe