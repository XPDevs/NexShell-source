/*
Copyright (C) 2015 The University of Notre Dame
This software is distributed under the GNU General Public License.
See the file LICENSE for details.
*/

#ifndef PROCESS_H
#define PROCESS_H

#include "kerneltypes.h"
#include "list.h"
#include "pagetable.h"
#include "kobject.h"
#include "x86.h"
#include "fs.h"

#define PROCESS_STATE_CRADLE  0
#define PROCESS_STATE_READY   1
#define PROCESS_STATE_RUNNING 2
#define PROCESS_STATE_BLOCKED 3
#define PROCESS_STATE_GRAVE   4
#define PROCESS_STATE_FORK_CHILD   5
#define PROCESS_STATE_FORK_PARENT  6
#define PROCESS_MAX_WINDOWS   5
#define PROCESS_MAX_OBJECTS   100


#define PROCESS_EXIT_NORMAL   0
#define PROCESS_EXIT_KILLED   1

struct process {
	struct list_node node;
	int state;
	int exitcode;
    int exitreason;
	struct pagetable *pagetable;
	char *kstack;
	char *kstack_top;
<<<<<<< HEAD
	char *stack_ptr;
=======
	char *kstack_ptr;
    struct graphics* windows[PROCESS_MAX_WINDOWS];
    int window_count;
>>>>>>> 62988443
	struct kobject *ktable[PROCESS_MAX_OBJECTS];
	struct list mounts;
	struct fs_dirent *cwd;
	uint32_t entry;
	uint32_t pid;
	uint32_t ppid;
    void* brk;
};

struct process_pointer {
	struct list_node node;
    struct process *p;
};

void process_init();

struct process * process_create( unsigned code_size, unsigned stack_size, int pid);
void process_delete( struct process *p );
void process_launch( struct process *p );
void process_pass_arguments(struct process* p, const char** argv, int argc);
void process_inherit( struct process * p );

void process_fork_freeze();
void process_yield();
void process_preempt();
void process_exit( int code );
void process_dump( struct process *p );

void process_wait( struct list *q );
void process_wakeup( struct list *q );
void process_wakeup_all( struct list *q );
void process_reap_all();

int process_kill( uint32_t pid );
int process_wait_child(struct process_info* info, int timeout);
int process_reap( uint32_t pid );

uint32_t process_getpid();
uint32_t process_getppid();

int process_available_fd(struct process *p);
int process_mount_as(struct process *p, struct fs_volume *v, const char *ns);
int process_unmount(struct process *p, const char *ns);
int process_chdir(struct process *p, const char *ns, const char *path);

extern struct process *current;

#endif<|MERGE_RESOLUTION|>--- conflicted
+++ resolved
@@ -36,13 +36,7 @@
 	struct pagetable *pagetable;
 	char *kstack;
 	char *kstack_top;
-<<<<<<< HEAD
-	char *stack_ptr;
-=======
 	char *kstack_ptr;
-    struct graphics* windows[PROCESS_MAX_WINDOWS];
-    int window_count;
->>>>>>> 62988443
 	struct kobject *ktable[PROCESS_MAX_OBJECTS];
 	struct list mounts;
 	struct fs_dirent *cwd;
