--- conflicted
+++ resolved
@@ -19,12 +19,9 @@
 int write( int fd, void *data, int length );
 int lseek( int fd, int offset, int whence );
 int close( int fd );
-<<<<<<< HEAD
 int sleep( unsigned int ms );
-=======
 uint32_t gettimeofday();
 int getpid();
 int getppid();
->>>>>>> 380036bf
 
 #endif