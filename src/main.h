/*
Copyright (C) 2016 The University of Notre Dame
This software is distributed under the GNU General Public License.
See the file LICENSE for details.
*/

#ifndef MAIN_H
#define MAIN_H

extern struct dirent *root_directory;
<<<<<<< HEAD
extern struct dirent *current_directory;
=======
extern struct graphics graphics_root;
>>>>>>> ef037032

#endif<|MERGE_RESOLUTION|>--- conflicted
+++ resolved
@@ -8,10 +8,7 @@
 #define MAIN_H
 
 extern struct dirent *root_directory;
-<<<<<<< HEAD
 extern struct dirent *current_directory;
-=======
 extern struct graphics graphics_root;
->>>>>>> ef037032
 
 #endif