--- conflicted
+++ resolved
@@ -91,15 +91,12 @@
 	return s;
 }
 
-<<<<<<< HEAD
-=======
 char * strcat( char *d, const char *s )
 {
 	strcpy(d + strlen(d), s);
 	return d;
 }
 
->>>>>>> 70d8e80c
 const char * strchr( const char *s, char ch )
 {
 	while(*s) {
