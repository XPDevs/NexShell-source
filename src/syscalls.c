--- conflicted
+++ resolved
@@ -46,10 +46,10 @@
 	return syscall( SYSCALL_CLOSE, fd, 0, 0, 0, 0 );
 }
 
-<<<<<<< HEAD
 int sleep( unsigned int ms ) {
 	return syscall( SYSCALL_SLEEP, ms, 0, 0, 0, 0 );
-=======
+}
+
 uint32_t gettimeofday() {
 	return syscall(SYSCALL_GETTIMEOFDAY, 0, 0, 0, 0, 0);
 }
@@ -62,5 +62,4 @@
 int getppid() {
     static int cache = 0;
     return cache? (cache) : (cache=syscall( SYSCALL_GETPPID, 0, 0, 0, 0, 0 ));
->>>>>>> 380036bf
 }