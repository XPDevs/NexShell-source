--- conflicted
+++ resolved
@@ -39,15 +39,11 @@
 	return syscall( SYSCALL_CLOSE, fd, 0, 0, 0, 0 );
 }
 
-<<<<<<< HEAD
 extern void* sbrk( int a ) {
 	return (void*) syscall( SYSCALL_SBRK, a, 0, 0, 0, 0 );
 }
 
 int keyboard_read_char() {
-=======
-char keyboard_read_char() {
->>>>>>> 56a8d66a
 	return syscall( SYSCALL_KEYBOARD_READ_CHAR, 0, 0, 0, 0, 0 );
 }
 
