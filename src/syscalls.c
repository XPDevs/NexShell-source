--- conflicted
+++ resolved
@@ -39,46 +39,18 @@
 	return syscall( SYSCALL_CLOSE, fd, 0, 0, 0, 0 );
 }
 
-<<<<<<< HEAD
-int draw_color( int wd, int r, int g, int b ) {
-	return syscall( SYSCALL_DRAW_COLOR, wd, r, g, b, 0 );
-}
-
-int draw_rect( int wd, int x, int y, int w, int h ) {
-	return syscall( SYSCALL_DRAW_RECT, wd, x, y, w, h );
-}
-
-int draw_clear( int wd, int x, int y, int w, int h ) {
-	return syscall( SYSCALL_DRAW_CLEAR, wd, x, y, w, h );
-}
-
-int draw_line( int wd, int x, int y, int w, int h ) {
-	return syscall( SYSCALL_DRAW_LINE, wd, x, y, w, h );
-}
-
-int draw_char( int wd, int x, int y, char c ) {
-	return syscall( SYSCALL_DRAW_CHAR, wd, x, y, c, 0 );
-}
-
-int draw_string( int wd, int x, int y, char *s ) {
-	return syscall( SYSCALL_DRAW_STRING, wd, x, y, (uint32_t)s, 0 );
-=======
 int keyboard_read_char() {
 	return syscall( SYSCALL_KEYBOARD_READ_CHAR, 0, 0, 0, 0, 0 );
->>>>>>> 70d8e80c
 }
 
 int draw_create( int wd, int x, int y, int w, int h ) {
 	return syscall( SYSCALL_DRAW_CREATE, wd, x, y, w, h );
 }
 
-<<<<<<< HEAD
-=======
 void draw_write( struct graphics_command *s ) {
 	syscall( SYSCALL_DRAW_WRITE, (uint32_t) s, 0, 0, 0, 0 );
 }
 
->>>>>>> 70d8e80c
 int sleep( unsigned int ms ) {
 	return syscall( SYSCALL_SLEEP, ms, 0, 0, 0, 0 );
 }
@@ -87,21 +59,7 @@
 	return syscall(SYSCALL_GETTIMEOFDAY, 0, 0, 0, 0, 0);
 }
 
-<<<<<<< HEAD
-int mount(uint32_t device_no, const char *fs_name, const char *ns)
-{
-	return syscall(SYSCALL_MOUNT, device_no, (uint32_t) fs_name, (uint32_t) ns, 0, 0);
-}
-
-int chdir(const char *ns, const char *path)
-{
-	return syscall(SYSCALL_CHDIR, (uint32_t) ns, (uint32_t) path, 0, 0, 0);
-}
-
-int getpid() {
-=======
 int process_self() {
->>>>>>> 70d8e80c
     static int cache = 0;
     return cache? (cache) : (cache=syscall( SYSCALL_PROCESS_SELF, 0, 0, 0, 0, 0 ));
 }
@@ -119,6 +77,21 @@
     return syscall( SYSCALL_PROCESS_KILL, pid, 0, 0, 0, 0 );
 }
 
+int mount(uint32_t device_no, const char *fs_name, const char *ns)
+{
+	return syscall(SYSCALL_MOUNT, device_no, (uint32_t) fs_name, (uint32_t) ns, 0, 0);
+}
+
+int chdir(const char *ns, const char *path)
+{
+	return syscall(SYSCALL_CHDIR, (uint32_t) ns, (uint32_t) path, 0, 0, 0);
+}
+
+int getpid() {
+    static int cache = 0;
+    return cache? (cache) : (cache=syscall( SYSCALL_GETPID, 0, 0, 0, 0, 0 ));
+}
+
 int process_reap( unsigned int pid ) {
     return syscall( SYSCALL_PROCESS_REAP, pid, 0, 0, 0, 0 );
 }
