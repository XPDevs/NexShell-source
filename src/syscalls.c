--- conflicted
+++ resolved
@@ -39,37 +39,12 @@
 	return syscall( SYSCALL_CLOSE, fd, 0, 0, 0, 0 );
 }
 
-<<<<<<< HEAD
 int sbrk( int a ) {
 	return syscall( SYSCALL_SBRK, a, 0, 0, 0, 0 );
 }
 
-int draw_color( int wd, int r, int g, int b ) {
-	return syscall( SYSCALL_DRAW_COLOR, wd, r, g, b, 0 );
-}
-
-int draw_rect( int wd, int x, int y, int w, int h ) {
-	return syscall( SYSCALL_DRAW_RECT, wd, x, y, w, h );
-}
-
-int draw_clear( int wd, int x, int y, int w, int h ) {
-	return syscall( SYSCALL_DRAW_CLEAR, wd, x, y, w, h );
-}
-
-int draw_line( int wd, int x, int y, int w, int h ) {
-	return syscall( SYSCALL_DRAW_LINE, wd, x, y, w, h );
-}
-
-int draw_char( int wd, int x, int y, char c ) {
-	return syscall( SYSCALL_DRAW_CHAR, wd, x, y, c, 0 );
-}
-
-int draw_string( int wd, int x, int y, char *s ) {
-	return syscall( SYSCALL_DRAW_STRING, wd, x, y, (uint32_t)s, 0 );
-=======
 int keyboard_read_char() {
 	return syscall( SYSCALL_KEYBOARD_READ_CHAR, 0, 0, 0, 0, 0 );
->>>>>>> 553c55f6
 }
 
 int draw_create( int wd, int x, int y, int w, int h ) {
