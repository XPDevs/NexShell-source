/*
Copyright (C) 2017 The University of Notre Dame
This software is distributed under the GNU General Public License.
See the file LICENSE for details.
*/

#include "kernel/syscall.h"
#include "kernel/stats.h"
#include "kernel/gfxstream.h"

void debug(const char *str)
{
	syscall(SYSCALL_DEBUG, (uint32_t) str, 0, 0, 0, 0);
}

void process_exit(int status)
{
	syscall(SYSCALL_PROCESS_EXIT, status, 0, 0, 0, 0);
}

int process_yield()
{
	return syscall(SYSCALL_PROCESS_YIELD, 0, 0, 0, 0, 0);
}

int open(const char *path, int mode, int flags)
{
	return syscall(SYSCALL_OPEN, (uint32_t) path, mode, flags, 0, 0);
}

<<<<<<< HEAD
int file_describe(int fd) {
  return syscall(SYSCALL_FILE_DESCRIBE, 0, 0, 0, 0, 0, 0);
=======
int file_describe(int fd)
{
	return syscall(SYSCALL_OBJECT_TYPE, fd, 0, 0, 0, 0);
>>>>>>> 9621ef39
}

int dup(int fd1, int fd2)
{
	return syscall(SYSCALL_DUP, fd1, fd2, 0, 0, 0);
}

int read(int fd, void *data, int length)
{
	return syscall(SYSCALL_READ, fd, (uint32_t) data, length, 0, 0);
}

int read_nonblock(int fd, void *data, int length)
{
	return syscall(SYSCALL_READ_NONBLOCK, fd, (uint32_t) data, length, 0, 0);
}


int write(int fd, void *data, int length)
{
	return syscall(SYSCALL_WRITE, fd, (uint32_t) data, length, 0, 0);
}

int lseek(int fd, int offset, int whence)
{
	return syscall(SYSCALL_LSEEK, fd, offset, whence, 0, 0);
}

int close(int fd)
{
	return syscall(SYSCALL_CLOSE, fd, 0, 0, 0, 0);
}

extern void *sbrk(int a)
{
	return (void *) syscall(SYSCALL_SBRK, a, 0, 0, 0, 0);
}

int pipe_open()
{
	return syscall(SYSCALL_OPEN_PIPE, 0, 0, 0, 0, 0);
}

int set_blocking(int fd, int b)
{
	return syscall(SYSCALL_SET_BLOCKING, fd, b, 0, 0, 0);
}

int open_window(int wd, int x, int y, int w, int h)
{
	return syscall(SYSCALL_OPEN_WINDOW, wd, x, y, w, h);
}

int process_sleep(unsigned int ms)
{
	return syscall(SYSCALL_PROCESS_SLEEP, ms, 0, 0, 0, 0);
}

uint32_t gettimeofday()
{
	return syscall(SYSCALL_GETTIMEOFDAY, 0, 0, 0, 0, 0);
}

int process_self()
{
	return syscall(SYSCALL_PROCESS_SELF, 0, 0, 0, 0, 0);
}

int process_parent()
{
	return syscall(SYSCALL_PROCESS_PARENT, 0, 0, 0, 0, 0);
}

int process_run(const char *cmd, const char **argv, int argc)
{
	return syscall(SYSCALL_PROCESS_RUN, (uint32_t) cmd, (uint32_t) argv, argc, 0, 0);
}

int process_fork()
{
	return syscall(SYSCALL_PROCESS_FORK, 0, 0, 0, 0, 0);
}

void process_exec(const char *path, const char **argv, int argc)
{
	syscall(SYSCALL_PROCESS_EXEC, (uint32_t) path, (uint32_t) argv, (uint32_t) argc, 0, 0);
}

int process_kill(unsigned int pid)
{
	return syscall(SYSCALL_PROCESS_KILL, pid, 0, 0, 0, 0);
}

int console_open(int wd)
{
	return syscall(SYSCALL_OPEN_CONSOLE, wd, 0, 0, 0, 0);
}

int chdir(const char *ns, const char *path)
{
	return syscall(SYSCALL_CHDIR, (uint32_t) ns, (uint32_t) path, 0, 0, 0);
}

int mkdir(const char *name)
{
	return syscall(SYSCALL_MKDIR, (uint32_t) name, 0, 0, 0, 0);
}

int rmdir(const char *name)
{
	return syscall(SYSCALL_RMDIR, (uint32_t) name, 0, 0, 0, 0);
}

int readdir(const char *name, char *buffer, int n)
{
	return syscall(SYSCALL_READDIR, (uint32_t) name, (uint32_t) buffer, (uint32_t) n, 0, 0);
}

int pwd(char *buffer)
{
	return syscall(SYSCALL_PWD, (uint32_t) buffer, 0, 0, 0, 0);
}

int process_reap(unsigned int pid)
{
	return syscall(SYSCALL_PROCESS_REAP, pid, 0, 0, 0, 0);
}

int process_wait(struct process_info *info, int timeout)
{
	return syscall(SYSCALL_PROCESS_WAIT, (uint32_t) info, timeout, 0, 0, 0);
}

int sys_stats(struct sys_stats *s)
{
	return syscall(SYSCALL_SYS_STATS, (uint32_t) s, 0, 0, 0, 0);
}

int process_stats(struct proc_stats *s, unsigned int pid)
{
	return syscall(SYSCALL_PROCESS_STATS, (uint32_t) s, pid, 0, 0, 0);
}<|MERGE_RESOLUTION|>--- conflicted
+++ resolved
@@ -28,14 +28,9 @@
 	return syscall(SYSCALL_OPEN, (uint32_t) path, mode, flags, 0, 0);
 }
 
-<<<<<<< HEAD
-int file_describe(int fd) {
-  return syscall(SYSCALL_FILE_DESCRIBE, 0, 0, 0, 0, 0, 0);
-=======
 int file_describe(int fd)
 {
 	return syscall(SYSCALL_OBJECT_TYPE, fd, 0, 0, 0, 0);
->>>>>>> 9621ef39
 }
 
 int dup(int fd1, int fd2)
