--- conflicted
+++ resolved
@@ -48,12 +48,8 @@
 int sys_stats(struct sys_stats *s);
 int process_stats(struct proc_stats *s, unsigned int pid);
 uint32_t gettimeofday();
-<<<<<<< HEAD
 void gettimeofday_rtc(struct rtc_time * time);
 int get_dimensions(int fd, int * dims, int n);
 int process_wrun(const char *cmd, const char **argv, int argc, int * fds, int fd_len);
-=======
-int get_dimensions(int fd, int *dims, int n);
->>>>>>> 4a0347b1
 
 #endif