/*
Copyright (C) 2017 The University of Notre Dame
This software is distributed under the GNU General Public License.
See the file LICENSE for details.
*/

#ifndef SYSCALLS_H
#define SYSCALLS_H

#include "kernel/types.h"
#include "kernel/stats.h"
#include "kernel/gfxstream.h"

void debug(const char *str);
void process_exit(int status);
int process_yield();
int process_run(const char *cmd, const char **argv, int argc);
int process_fork();
void process_exec(const char *path, const char **argv, int argc);
int process_self();
int process_parent();
<<<<<<< HEAD
int process_kill( unsigned int pid );
int process_reap( unsigned int pid );
int process_wait( struct process_info* info, int timeout );
int process_sleep( unsigned int ms );
int process_highest_fd();
int open( const char *path, int mode, int flags );
int object_type( int fd );
int dup( int fd1, int fd2 );
int read( int fd, void *data, int length );
int read_nonblock(int fd, void *data, int length);
int write( int fd, void *data, int length );
int lseek( int fd, int offset, int whence );
int close( int fd );
void object_set_intent(int fd, int intent);
int object_get_intent(int fd);
extern void* sbrk( int a );
=======
int process_kill(unsigned int pid);
int process_reap(unsigned int pid);
int process_wait(struct process_info *info, int timeout);
int process_sleep(unsigned int ms);
int open(const char *path, int mode, int flags);
int object_type(int fd);
int dup(int fd1, int fd2);
int read(int fd, void *data, int length);
int read_nonblock(int fd, void *data, int length);
int write(int fd, void *data, int length);
int lseek(int fd, int offset, int whence);
int close(int fd);
extern void *sbrk(int a);
>>>>>>> 0314912d
char keyboard_read_char();
int open_window(int wd, int x, int y, int w, int h);
int set_blocking(int fd, int b);
int console_open(int fd);
int pipe_open();
int mkdir(const char *path);
int readdir(const char *path, char *buffer, int buffer_len);
int rmdir(const char *path);
int pwd(char *buffer);
int chdir(const char *path);
int sys_stats(struct sys_stats *s);
int process_stats(struct proc_stats *s, unsigned int pid);
uint32_t gettimeofday();
int get_dimensions(int fd, int *dims, int n);

#endif<|MERGE_RESOLUTION|>--- conflicted
+++ resolved
@@ -19,7 +19,6 @@
 void process_exec(const char *path, const char **argv, int argc);
 int process_self();
 int process_parent();
-<<<<<<< HEAD
 int process_kill( unsigned int pid );
 int process_reap( unsigned int pid );
 int process_wait( struct process_info* info, int timeout );
@@ -33,24 +32,9 @@
 int write( int fd, void *data, int length );
 int lseek( int fd, int offset, int whence );
 int close( int fd );
-void object_set_intent(int fd, int intent);
+void object_set_intent(int fd, char * intent);
 int object_get_intent(int fd);
 extern void* sbrk( int a );
-=======
-int process_kill(unsigned int pid);
-int process_reap(unsigned int pid);
-int process_wait(struct process_info *info, int timeout);
-int process_sleep(unsigned int ms);
-int open(const char *path, int mode, int flags);
-int object_type(int fd);
-int dup(int fd1, int fd2);
-int read(int fd, void *data, int length);
-int read_nonblock(int fd, void *data, int length);
-int write(int fd, void *data, int length);
-int lseek(int fd, int offset, int whence);
-int close(int fd);
-extern void *sbrk(int a);
->>>>>>> 0314912d
 char keyboard_read_char();
 int open_window(int wd, int x, int y, int w, int h);
 int set_blocking(int fd, int b);
