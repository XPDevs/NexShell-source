--- conflicted
+++ resolved
@@ -19,25 +19,6 @@
 void process_exec(const char *path, const char **argv, int argc);
 int process_self();
 int process_parent();
-<<<<<<< HEAD
-int process_kill(unsigned int pid);
-int process_reap(unsigned int pid);
-int process_wait(struct process_info *info, int timeout);
-int process_sleep(unsigned int ms);
-int open(const char *path, int mode, int flags);
-int dup(int fd1, int fd2);
-int read(int fd, void *data, int length);
-
-int read_nonblock(int fd, void *data, int length);
-int write(int fd, void *data, int length);
-int lseek(int fd, int offset, int whence);
-int close(int fd);
-extern void *sbrk(int a);
-
-int open_window(int wd, int x, int y, int w, int h);
-int set_blocking(int fd, int b);
-int console_open(int fd);
-=======
 int process_kill( unsigned int pid );
 int process_reap( unsigned int pid );
 int process_wait( struct process_info* info, int timeout );
@@ -54,7 +35,6 @@
 int open_window( int wd, int x, int y, int w, int h );
 int set_blocking( int fd, int b );
 int console_open( int fd );
->>>>>>> 9621ef39
 int pipe_open();
 int mkdir(const char *path);
 int readdir(const char *path, char *buffer, int buffer_len);
