#include "library/syscalls.h"
#include "library/string.h"
#include "library/user-io.h"

enum {
	KOBJECT_INVALID = 0,
	KOBJECT_FILE,
	KOBJECT_DEVICE,
	KOBJECT_GRPAHICS,
	KOBJECT_PIPE
};

int main(const char **argv, int argc)
{
	printf("Generating/typing all file descriptors.\n");
	int type = -2;
	int intent = -3;

	int window_descriptor = open_window(KNO_STDWIN, 1, 1, 1, 1);
	if(!window_descriptor) {
		return 1;
	}
<<<<<<< HEAD
	type = object_type(window_descriptor);
	printf("Window file %d is of type: %d\n", window_descriptor, type);
=======
	object_set_intent(window_descriptor, 1);

	int last_descriptor = highest_fd();
	// First a test of highest_fd()
	printf("Highest allocated FD: %d\nLast Descriptor: %d\n",
			window_descriptor, last_descriptor);

	for (int descriptor = 0; descriptor <= last_descriptor; descriptor++) 
	{
		type = object_type(descriptor);
		intent = object_get_intent(descriptor);
		printf("FD: %d is of type: %d, with intent %d\n", descriptor, type, intent);
	}
>>>>>>> c9ca6fda

	/*
	 * Presently, the following code returns the same error as the file open
	 * demo.
	 * Can't be used until that bug is addressed.
	 int reg_file_descriptor = open("testfile.txt", 1, 0);
	 type = object_type(reg_file_descriptor);
	 printf("Text file %d is of type: %d\n", reg_file_descriptor, type);
	 */

	return 0;
}<|MERGE_RESOLUTION|>--- conflicted
+++ resolved
@@ -2,13 +2,6 @@
 #include "library/string.h"
 #include "library/user-io.h"
 
-enum {
-	KOBJECT_INVALID = 0,
-	KOBJECT_FILE,
-	KOBJECT_DEVICE,
-	KOBJECT_GRPAHICS,
-	KOBJECT_PIPE
-};
 
 int main(const char **argv, int argc)
 {
@@ -20,13 +13,9 @@
 	if(!window_descriptor) {
 		return 1;
 	}
-<<<<<<< HEAD
-	type = object_type(window_descriptor);
-	printf("Window file %d is of type: %d\n", window_descriptor, type);
-=======
 	object_set_intent(window_descriptor, 1);
 
-	int last_descriptor = highest_fd();
+	int last_descriptor = process_highest_fd();
 	// First a test of highest_fd()
 	printf("Highest allocated FD: %d\nLast Descriptor: %d\n",
 			window_descriptor, last_descriptor);
@@ -37,7 +26,6 @@
 		intent = object_get_intent(descriptor);
 		printf("FD: %d is of type: %d, with intent %d\n", descriptor, type, intent);
 	}
->>>>>>> c9ca6fda
 
 	/*
 	 * Presently, the following code returns the same error as the file open
