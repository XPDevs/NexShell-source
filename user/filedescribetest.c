#include "library/errno.h"
#include "library/syscalls.h"
#include "library/string.h"
#include "library/user-io.h"

<<<<<<< HEAD

=======
>>>>>>> c21d5697
int main(const char **argv, int argc)
{
	printf("Generating/typing all file descriptors.\n");
	int type = -2;
	char * type_string = "A type string";
	printf("     This translates to type: %s\n", type_string);
	printf("     This translates to type: %s\n", type_string);
	printf("     This translates to type: %s\n", type_string);
	printf("     This translates to type: %s\n", type_string);
	int window_descriptor = open_window(KNO_STDWIN, 1, 1, 1, 1);
	if(!window_descriptor) {
		return 1;
	}
	type = object_type(window_descriptor);
	printf("Window file %d is of type: %d\n", window_descriptor, type);
<<<<<<< HEAD
	
	const char * type_string = "A type string\n";
	printf("Displaying all type strings\n");
	type_string = strerror(-1);
	printf("%s\n", type_string);
=======
	type_string = strobjtype(type);
	printf("     This translates to type: %s\n", type_string);
>>>>>>> c21d5697

	/*
	 * Presently, the following code returns the same error as the file open
	 * demo.
	 * Can't be used until that bug is addressed.
	 int reg_file_descriptor = open("testfile.txt", 1, 0);
	 type = object_type(reg_file_descriptor);
	 printf("Text file %d is of type: %d\n", reg_file_descriptor, type);
	 */

	return 0;
}<|MERGE_RESOLUTION|>--- conflicted
+++ resolved
@@ -3,35 +3,24 @@
 #include "library/string.h"
 #include "library/user-io.h"
 
-<<<<<<< HEAD
-
-=======
->>>>>>> c21d5697
 int main(const char **argv, int argc)
 {
-	printf("Generating/typing all file descriptors.\n");
-	int type = -2;
-	char * type_string = "A type string";
-	printf("     This translates to type: %s\n", type_string);
-	printf("     This translates to type: %s\n", type_string);
-	printf("     This translates to type: %s\n", type_string);
-	printf("     This translates to type: %s\n", type_string);
+	int type = -1;
 	int window_descriptor = open_window(KNO_STDWIN, 1, 1, 1, 1);
 	if(!window_descriptor) {
 		return 1;
 	}
 	type = object_type(window_descriptor);
 	printf("Window file %d is of type: %d\n", window_descriptor, type);
-<<<<<<< HEAD
 	
-	const char * type_string = "A type string\n";
+	char * type_string = malloc(256);
+	char * type_default = "a type string";
+
 	printf("Displaying all type strings\n");
-	type_string = strerror(-1);
+	//strerror(-1, type_string);
+	printf("%s\n", type_default);
+	strcpy(type_string, type_default);
 	printf("%s\n", type_string);
-=======
-	type_string = strobjtype(type);
-	printf("     This translates to type: %s\n", type_string);
->>>>>>> c21d5697
 
 	/*
 	 * Presently, the following code returns the same error as the file open
