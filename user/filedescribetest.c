--- conflicted
+++ resolved
@@ -3,7 +3,6 @@
 #include "library/string.h"
 #include "library/user-io.h"
 
-<<<<<<< HEAD
 
 int main(const char **argv, int argc)
 {
@@ -13,22 +12,16 @@
 	int type = -2;
 	int intent = -3;
 
-=======
-int main(const char **argv, int argc)
-{
-	int type = -1;
->>>>>>> 0314912d
 	int window_descriptor = open_window(KNO_STDWIN, 1, 1, 1, 1);
 	if(!window_descriptor) {
 		return 1;
 	}
-<<<<<<< HEAD
 
 	printf("This object is: %s\n", type_string);
 	
 	object_set_intent(window_descriptor, type_string);
 
-	int last_descriptor = process_highest_fd();
+	int last_descriptor = process_object_max();
 	// First a test of highest_fd()
 	printf("Highest allocated FD: %d\nLast Descriptor: %d\n",
 			window_descriptor, last_descriptor);
@@ -37,36 +30,14 @@
 	{
 		type = object_type(descriptor);
 		intent = object_get_intent(descriptor);
+		printf("FD: %d is of type: %d, with intent: ", descriptor, type);
 		if (intent != 0) {
-			printf("FD: %d is of type: %d, with intent: \"%s\"\n", descriptor, type, intent);
+			printf("\"%s\"\n", intent);
 		}
 		if (intent == 0) {
-			printf("FD: %d is of type: %d, with intent %d\n", descriptor, type, intent);
+			printf("NULL\n");
 		}
 	}
-	printf("This object is: %s\n", type_string);
-=======
-	type = object_type(window_descriptor);
-	printf("Window file %d is of type: %d\n", window_descriptor, type);
-	
-	char * type_string = malloc(256);
-	char * type_default = "a type string";
-
-	printf("Displaying all type strings\n");
-	//strerror(-1, type_string);
-	printf("%s\n", type_default);
-	strcpy(type_string, type_default);
-	printf("%s\n", type_string);
->>>>>>> 0314912d
-
-	/*
-	 * Presently, the following code returns the same error as the file open
-	 * demo.
-	 * Can't be used until that bug is addressed.
-	 int reg_file_descriptor = open("testfile.txt", 1, 0);
-	 type = object_type(reg_file_descriptor);
-	 printf("Text file %d is of type: %d\n", reg_file_descriptor, type);
-	 */
 
 	return 0;
 }